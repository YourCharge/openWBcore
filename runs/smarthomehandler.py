#!/usr/bin/python3
import paho.mqtt.client as mqtt
import time
import configparser
import json
import os
import argparse
import re
import getopt
import subprocess
from datetime import datetime, timezone
LOGLEVELDEBUG = 0
LOGLEVELINFO = 1
LOGLEVELERROR = 2

basePath = '/var/www/html/openWB'
shconfigfile = basePath+'/smarthome.ini'
os.chdir(basePath)
config = configparser.ConfigParser()
config.read(shconfigfile)
prefixpy = basePath+'/modules/smarthome/'
loglevel=2
maxspeicher = 100
oldmaxspeicher = 0
oldtotalwatt = 0
oldtotalwattot = 0
olduberschuss = 0
olduberschussoffset = 0
numberOfSupportedDevices=9 # limit number of smarthome devices
DeviceValues = { }
DeviceTempValues = { }
DeviceCounters = { }
DeviceConfigured = []
DeviceConfiguredOld = []

for i in range(1, (numberOfSupportedDevices+1)):
    DeviceTempValues.update({'oldw'+str(i) : '2'})
    DeviceTempValues.update({'oldwh'+str(i) : '2'})
    DeviceTempValues.update({'oldtemp'+str(i) : '2'})
    DeviceTempValues.update({'oldtime'+str(i) : '2'})
    DeviceTempValues.update({'oldrelais'+str(i) : '2'})
    DeviceValues.update({ str(i)+"runningtime" : int(0)})
    DeviceValues.update( {str(i)+"WHImported_tmp" : int(0)})
    DeviceConfigured.append("0")
    DeviceConfiguredOld.append("9")

global numberOfDevices

def cleardef(nummer):
    logDebug(LOGLEVELINFO, "(" + str(nummer) + ") Device nicht (mehr) definiert. MQTT auf 0 gesetzt ")
    client.publish("openWB/SmartHome/Devices/"+str(nummer)+"/RelayStatus", "0", qos=0, retain=True)
    client.loop(timeout=2.0)
    client.publish("openWB/SmartHome/Devices/"+str(nummer)+"/Watt", "0", qos=0, retain=True)
    client.loop(timeout=2.0)
    client.publish("openWB/SmartHome/Devices/"+str(nummer)+"/RunningTimeToday", "0", qos=0, retain=True)
    client.loop(timeout=2.0)
    try:
        DeviceValues.update({str(nummer) + "runningtime" : '0'})
    except:
        pass
    if (nummer == 1) or (nummer == 2):
        client.publish("openWB/SmartHome/Devices/"+str(nummer)+"/TemperatureSensor0", "300", qos=0, retain=True)
        client.loop(timeout=2.0)
        client.publish("openWB/SmartHome/Devices/"+str(nummer)+"/TemperatureSensor1", "300", qos=0, retain=True)
        client.loop(timeout=2.0)
        client.publish("openWB/SmartHome/Devices/"+str(nummer)+"/TemperatureSensor2", "300", qos=0, retain=True)
        client.loop(timeout=2.0)
    f = open(basePath+'/ramdisk/device' + str(nummer) + '_watt', 'w')
    f.write(str("0"))
    f.close()
    f = open(basePath+'/ramdisk/device' + str(nummer) + '_relais', 'w')
    f.write(str("0"))
    f.close()
    try:
        del DeviceCounters[str(nummer)+"oldstampeinschaltdauer"]
    except:
        pass
    if os.path.isfile(basePath+'/ramdisk/smarthome_device_'+str(nummer)+'sec0'):
        os.remove(basePath+'/ramdisk/smarthome_device_'+str(nummer)+'sec0')
        logDebug(LOGLEVELINFO, "(" + str(nummer) + ") Device nicht (mehr) definiert. Simcount aktuelle Leistung gelöscht ")
def gettyp(nummer):
    try:
        smarttype =  str(config.get('smarthomedevices', 'device_type_'+str(nummer)))
    except:
        smarttype = 'none'
    if (smarttype == "none"):
        return (smarttype, 0)
    try:
        canswitch = int(config.get('smarthomedevices', 'device_canswitch_'+str(nummer)))
    except:
        canswitch = 1
    return (smarttype, canswitch)
def checkbootdone():
    try:
        with open(basePath+'/ramdisk/bootinprogress', 'r') as value:
            bootinprogress = int(value.read())
    except Exception as e:
        bootinprogress = 1
        logDebug(LOGLEVELERROR, "Ramdisk not set up. Maybe we are still booting (bootinprogress)." + str(e))
        time.sleep(30)
        return 0
    try:
        with open(basePath+'/ramdisk/updateinprogress', 'r') as value:
            updateinprogress = int(value.read())
    except Exception as e:
        updateinprogress = 1
        logDebug(LOGLEVELERROR, "Ramdisk not set up. Maybe we are still booting (updateinprogress)." + str(e))
        time.sleep(30)
        return 0
    if (updateinprogress == 1):
        logDebug(LOGLEVELERROR, "Update in progress.")
        time.sleep(30)
        return 0
    if (bootinprogress == 1):
        logDebug(LOGLEVELERROR, "Boot in progress.")
        time.sleep(30)
        return 0
    return 1
#art der Ueberschussberechnung lesen, relevanten ueberschuss zurueckgeben
def getueb(nummer):
#    (1 = mit Speicher, 2 = mit offset , 0 = manual eingeschaltet)
    ueberschussberechnung = 1
    if os.path.isfile(basePath+'/ramdisk/device' + str(nummer) + '_ueberschuss'):
        f = open(basePath+'/ramdisk/device' + str(nummer) + '_ueberschuss', 'r')
        ueberschussberechnung=int(f.read())
        f.close()
    if (ueberschussberechnung == 2):
<<<<<<< HEAD
        return uberschussoffset
    else:
        return uberschuss
=======
        return (uberschussoffset,2)
    else:
        return (uberschuss,1)
>>>>>>> bc05d9ce
# setze art der Ueberschussrechnung
def setueb(nummer,ueberschussberechnung):
#    (1 = mit Speicher, 2 = mit offset, 0 = manual eingeschaltet)
    f = open(basePath+'/ramdisk/device' + str(nummer) + '_ueberschuss', 'w')
    f.write(str(ueberschussberechnung))
    f.close()
# support old smarttypes and new smarttypes
def getdir(smarttype,name):
    if (smarttype == "shelly"):
        dirname = prefixpy + 'shelly'
        return dirname
    if (smarttype == "tasmota"):
        dirname = prefixpy + 'tasmota'
        return dirname
    if (smarttype == "pyt"):
        dirname = prefixpy + name.lower()
        return dirname
    if (smarttype == "avm"):
        dirname = prefixpy + 'avmhomeautomation'
        return dirname
    dirname = prefixpy + smarttype.lower()
    return dirname
def sepwatt(oldwatt,oldwattk,nummer):
    try:
        difmes = int(config.get('smarthomedevices', 'device_differentmeasurement_'+str(nummer)))
    except:
        difmes = 0
    try:
        configuredName = config.get('smarthomedevices', 'device_name_'+str(nummer))
    except:
        configuredName = "(unknown name)"
    if difmes == 0:
        newwatt = oldwatt
       # simcount verwenden wenn newwattk = 0
        newwattk = oldwattk
        return (newwatt, newwattk)
    try:
        meastyp = str(config.get('smarthomedevices', 'device_measuretype_'+str(nummer)))
    except:
        meastyp = "undef"
    logDebug(LOGLEVELDEBUG, "(" + str(nummer) + ") Leistungsmessung durch " +  meastyp)
    argumentList = ['python3', 'undef', str(nummer)]
    try:
        argumentList.append(config.get('smarthomedevices', 'device_measureip_'+str(nummer)))
    except:
        argumentList.append("undef")
<<<<<<< HEAD
    devuberschuss = getueb(nummer)
=======
    (devuberschuss,ueberschussberechnung )= getueb(nummer)
>>>>>>> bc05d9ce
    argumentList.append(str(devuberschuss))
    if meastyp == "sdm630":
        argumentList[1] = prefixpy +'sdm630/sdm630.py'
        argumentList[4] = config.get('smarthomedevices', 'device_measureid_'+str(nummer)) # replace uberschuss as third command line parameter with measureid
<<<<<<< HEAD
=======
    elif meastyp == "we514":
        argumentList[1] = prefixpy +'we514/watt.py'
        argumentList[4] = config.get('smarthomedevices', 'device_measureid_'+str(nummer)) # replace uberschuss as third command line parameter with measureid
>>>>>>> bc05d9ce
    elif meastyp == "shelly":
        argumentList[1] = prefixpy + 'shelly/watt.py'
    elif meastyp == "mystrom":
        argumentList[1] = prefixpy + 'mystrom/watt.py'
    elif meastyp == "http":
        argumentList[1] = prefixpy + 'http/watt.py'
        try:
            measureurl = str(config.get('smarthomedevices', 'device_measureurl_'+str(nummer)))
            argumentList.append(measureurl)
        except:
            argumentList.append("undef")
        try:
            measureurlc = str(config.get('smarthomedevices', 'device_measureurlc_'+str(nummer)))
            argumentList.append(measureurlc)
        except:
            argumentList.append("none")
    else:
       # no known meastyp, so return the old values directly
        logDebug(LOGLEVELERROR, "Leistungsmessung %s %d %s Geraetetyp ist nicht implementiert!" % (meastyp, nummer, str(configuredName)))
        newwatt = oldwatt
        newwattk = oldwattk
        return (newwatt, newwattk)
    # now we have everthing we need to call the subprocess
    try:
        proc = subprocess.Popen(argumentList)
        proc.communicate()
        f1 = open(basePath+'/ramdisk/smarthome_device_ret' + str(nummer) , 'r')
        answerj = json.load(f1)
        f1.close()
        answer = json.loads(answerj)
        newwatt = int(answer['power'])
        newwattk = int(answer['powerc'])
    except Exception as e1:
        DeviceValues.update( {str(nummer) : "error"})
        logDebug(LOGLEVELERROR, "Leistungsmessung %s %d %s Fehlermeldung: %s " % (meastyp, nummer, str(configuredName), str(e1)))
        raise Exception("error in sepwatt")
    return (newwatt, newwattk)
def logDebug(level, msg):
    if (int(level) >= int(loglevel)):
        local_time = datetime.now(timezone.utc).astimezone()
        file = open(basePath+'/ramdisk/smarthome.log', 'a',encoding='utf8')
        if (int(level) == 0):
            file.write(local_time.strftime(format = "%Y-%m-%d %H:%M:%S") + ': ' + str(msg)+ '\n')
        if (int(level) == 1):
            file.write(local_time.strftime(format = "%Y-%m-%d %H:%M:%S") + ': ' + str(msg)+ '\n')
        if (int(level) == 2):
            file.write(local_time.strftime(format = "%Y-%m-%d %H:%M:%S") + ': ' + str(msg)+ '\n')
        file.close()
def simcount(watt2, pref, importfn, exportfn, nummer,wattks):
    # Zaehler mitgeliefert in WH , zurueckrechnen fuer simcount
    if wattks > 0:
        wattposkh=wattks
        wattnegkh=0
        wattposh=wattks * 3600
        wattnegh= 0
        f = open(basePath+'/ramdisk/'+pref+'watt0pos', 'w')
        f.write(str(wattposh))
        f.close()
        DeviceValues.update( {str(nummer) + "wpos" : wattposh})
        f = open(basePath+'/ramdisk/'+pref+'watt0neg', 'w')
        f.write(str(wattnegh))
        f.close()
        f = open(basePath+'/ramdisk/'+ importfn,'w')
        #    f = open(basePath+'/ramdisk/speicherikwh', 'w')
        DeviceValues.update( {str(nummer) + "wh" : round(wattposkh, 2)})
        f.write(str(round(wattposkh, 2)))
        f.close()
        f = open(basePath+'/ramdisk/' +exportfn , 'w')
        #   f = open(basePath+'/ramdisk/speicherekwh', 'w')
        f.write(str(wattnegkh))
        f.close()
        return
    # emulate import  export
    seconds2= time.time()
    watt1=0
    seconds1=0.0
    if os.path.isfile(basePath+'/ramdisk/'+pref+'sec0'):
        f = open(basePath+'/ramdisk/'+pref+'sec0', 'r')
        seconds1=float(f.read())
        f.close()
        f = open(basePath+'/ramdisk/'+pref+'wh0', 'r')
        watt1=int(f.read())
        f.close()
        f = open(basePath+'/ramdisk/'+pref+'watt0pos', 'r')
        wattposh=int(f.read())
        f.close()
        f = open(basePath+'/ramdisk/'+pref+'watt0neg', 'r')
        wattnegh=int(f.read())
        f.close()
        f = open(basePath+'/ramdisk/'+pref+'sec0', 'w')
        value1 = "%22.6f" % seconds2
        f.write(str(value1))
        f.close()
        f = open(basePath+'/ramdisk/'+pref+'wh0', 'w')
        f.write(str(watt2))
        f.close()
        seconds1=seconds1+1
        deltasec = seconds2- seconds1
        deltasectrun =int(deltasec* 1000) / 1000
        stepsize = int((watt2-watt1)/deltasec)
        while seconds1 <= seconds2:
            if watt1 < 0:
                wattnegh= wattnegh + watt1
            else:
                wattposh= wattposh + watt1
            watt1 = watt1 + stepsize
            if stepsize < 0:
                watt1 = max(watt1,watt2)
            else:
                watt1 = min(watt1,watt2)
            seconds1= seconds1 +1
        rest= deltasec - deltasectrun
        seconds1= seconds1  - 1 + rest
        if rest > 0:
            watt1 = int(watt1 * rest)
            if watt1 < 0:
                wattnegh= wattnegh + watt1
            else:
                wattposh= wattposh + watt1
        wattposkh=wattposh/3600
        wattnegkh=(wattnegh*-1)/3600
        f = open(basePath+'/ramdisk/'+pref+'watt0pos', 'w')
        f.write(str(wattposh))
        f.close()
        DeviceValues.update( {str(nummer) + "wpos" : wattposh})
        f = open(basePath+'/ramdisk/'+pref+'watt0neg', 'w')
        f.write(str(wattnegh))
        f.close()
        f = open(basePath+'/ramdisk/'+ importfn,'w')
        #    f = open(basePath+'/ramdisk/speicherikwh', 'w')
        DeviceValues.update( {str(nummer) + "wh" : round(wattposkh, 2)})
        f.write(str(round(wattposkh, 2)))
        f.close()
        f = open(basePath+'/ramdisk/' +exportfn , 'w')
        #   f = open(basePath+'/ramdisk/speicherekwh', 'w')
        f.write(str(wattnegkh))
        f.close()
    else:
        f = open(basePath+'/ramdisk/'+pref+'sec0', 'w')
        value1 = "%22.6f" % seconds2
        f.write(str(value1))
        f.close()
        f = open(basePath+'/ramdisk/'+pref+'wh0', 'w')
        f.write(str(watt2))
        f.close()

def publishmqtt():
    global oldmaxspeicher
    global oldtotalwatt
    global oldtotalwattot
    global olduberschuss
    global olduberschussoffset
    global totalwatt
    global totalwattot
    client = mqtt.Client("openWB-SmartHome-bulkpublisher-" + str(os.getpid()))
    client.connect("localhost")
    for key in DeviceValues:
        if ( "relais" in key):
            nummer = int(list(filter(str.isdigit, key))[0])
            if ( DeviceValues[str(key)] != DeviceTempValues['oldrelais' + str(nummer)]):
                client.publish("openWB/SmartHome/Devices/"+str(nummer)+"/RelayStatus", payload=DeviceValues[str(key)], qos=0, retain=True)
                client.loop(timeout=2.0)
                DeviceTempValues.update({'oldrelais'+str(nummer) : DeviceValues[str(key)]})
        if ( "time" in key):
            nummer = str(list(filter(str.isdigit, key))[0])
            if ( DeviceValues[str(key)] != DeviceTempValues['oldtime' + str(nummer)]):
                client.publish("openWB/SmartHome/Devices/"+str(nummer)+"/RunningTimeToday", payload=DeviceValues[str(key)], qos=0, retain=True)
                DeviceTempValues.update({'oldtime'+str(nummer) : DeviceValues[str(key)]})
        if ( "temp" in key):
            nummer = str(list(filter(str.isdigit, key))[0])
            if ( DeviceValues[str(key)] != DeviceTempValues['oldtemp' + str(nummer)]):
                sensor = str(list(filter(str.isdigit, key))[1])
                client.publish("openWB/SmartHome/Devices/"+str(nummer)+"/TemperatureSensor"+str(sensor), payload=DeviceValues[str(key)], qos=0, retain=True)
                DeviceTempValues.update({'oldtemp'+str(nummer) : DeviceValues[str(key)]})
        if ( "watt" in key):
            nummer = int(list(filter(str.isdigit, key))[0])
            if ( DeviceValues[str(key)] != DeviceTempValues['oldw' + str(nummer)]):
                client.publish("openWB/SmartHome/Devices/"+str(nummer)+"/Watt", payload=DeviceValues[str(key)], qos=0, retain=True)
                client.loop(timeout=2.0)
                DeviceTempValues.update({'oldw'+str(nummer) : DeviceValues[str(key)]})
        if ( "wh" in key):
            nummer = int(list(filter(str.isdigit, key))[0])
            if ( DeviceValues[str(key)] != DeviceTempValues['oldwh' + str(nummer)]):
                client.publish("openWB/SmartHome/Devices/"+str(nummer)+"/Wh", payload=DeviceValues[str(key)], qos=0, retain=True)
                client.loop(timeout=2.0)
                DeviceTempValues.update({'oldwh'+str(nummer) : DeviceValues[str(key)]})
        if ( "wpos" in key):
            nummer = int(list(filter(str.isdigit, key))[0])
            client.publish("openWB/SmartHome/Devices/"+str(nummer)+"/WHImported_temp", payload=DeviceValues[str(key)], qos=0, retain=True)
            client.loop(timeout=2.0)
    if (oldmaxspeicher != maxspeicher):
        client.publish("openWB/SmartHome/Status/maxspeicherladung", payload=str(maxspeicher), qos=0, retain=True)
        client.loop(timeout=2.0)
        oldmaxspeicher = maxspeicher
    if (oldtotalwatt != totalwatt):
        client.publish("openWB/SmartHome/Status/wattschalt", payload=str(totalwatt), qos=0, retain=True)
        client.loop(timeout=2.0)
        oldtotalwatt = totalwatt
    if (oldtotalwattot != totalwattot):
        client.publish("openWB/SmartHome/Status/wattnichtschalt", payload=str(totalwattot), qos=0, retain=True)
        client.loop(timeout=2.0)
        oldtotalwattot = totalwattot
    if (olduberschuss != uberschuss):
        client.publish("openWB/SmartHome/Status/uberschuss", payload=str(uberschuss), qos=0, retain=True)
        client.loop(timeout=2.0)
        olduberschuss = uberschuss
    if (olduberschussoffset != uberschussoffset):
        client.publish("openWB/SmartHome/Status/uberschussoffset", payload=str(uberschussoffset), qos=0, retain=True)
        client.loop(timeout=2.0)
        olduberschussoffset = uberschussoffset
    client.disconnect()
# Lese aus der Ramdisk Regelrelevante Werte ein
def loadregelvars():
    global uberschuss
    global uberschussoffset
    global speicherleistung
    global speichersoc
    global speichervorhanden
    global loglevel
    global reread
    global wattbezug
    global numberOfSupportedDevices
    global maxspeicher
    try:
        with open(basePath+'/ramdisk/speichervorhanden', 'r') as value:
            speichervorhanden = int(value.read())
        if ( speichervorhanden == 1):
            with open(basePath+'/ramdisk/speicherleistung', 'r') as value:
                speicherleistung = int(float(value.read()))
            with open(basePath+'/ramdisk/speichersoc', 'r') as value:
                speichersoc = int(float(value.read()))
        else:
            speicherleistung = 0
            speichersoc = 100
    except Exception as e:
        logDebug(LOGLEVELERROR, "Fehler beim Auslesen der Ramdisk (speichervorhanden,speicherleistung,speichersoc): " + str(e))
        speichervorhanden = 0
        speicherleistung = 0
        speichersoc = 100
    try:
        with open(basePath+'/ramdisk/wattbezug', 'r') as value:
            wattbezug = int(float(value.read())) * -1
    except Exception as e:
        logDebug(LOGLEVELERROR, "Fehler beim Auslesen der Ramdisk (wattbezug): " + str(e))
        wattbezug = 0
    uberschuss = wattbezug + speicherleistung
    try:
        with open(basePath+'/ramdisk/smarthomehandlermaxbatterypower', 'r') as value:
            maxspeicher = int(value.read())
    except Exception as e:
        logDebug(LOGLEVELERROR, "Fehler beim Auslesen der Ramdisk (smarthomehandlermaxbatterypower): " + str(e))
        maxspeicher = 0
    uberschussoffset = wattbezug + speicherleistung - maxspeicher
    try:
        with open('ramdisk/smarthomehandlerloglevel', 'r') as value:
            loglevel = int(value.read())
    except:
            loglevel=2
            f = open(basePath+'/ramdisk/smarthomehandlerloglevel', 'w')
            f.write(str(2))
            f.close()
    try:
        with open('ramdisk/rereadsmarthomedevices', 'r') as value:
            reread = int(value.read())
    except:
        reread = 1
        config.read(shconfigfile)
    if ( reread == 1):
        config.read(shconfigfile)
        f = open(basePath+'/ramdisk/rereadsmarthomedevices', 'w')
        f.write(str(0))
        f.close()
        logDebug(LOGLEVELERROR, "Config reRead")
    for i in range(1, (numberOfSupportedDevices+1)):
        try:
            with open('ramdisk/smarthome_device_manual_' + str(i), 'r') as value:
                DeviceValues.update( {str(i) + "manual": int(value.read())})
        except:
            DeviceValues.update( {str(i) + "manual": 0})
    for i in range(1, (numberOfSupportedDevices+1)):
        try:
            with open('ramdisk/smarthome_device_manual_control_' + str(i), 'r') as value:
                DeviceValues.update( {str(i) + "manualmodevar": int(value.read())})
        except:
            DeviceValues.update( {str(i) + "manualmodevar": 2})
    logDebug(LOGLEVELDEBUG, "EVU Bezug(-)/Einspeisung(+): " + str(wattbezug) + " max Speicherladung: " + str(maxspeicher))
    logDebug(LOGLEVELDEBUG, "Uberschuss: " + str(uberschuss)  + " Uberschuss mit Offset: " + str(uberschussoffset) )
    logDebug(LOGLEVELDEBUG, "Speicher Entladung(-)/Ladung(+): " + str(speicherleistung) + " SpeicherSoC: " + str(speichersoc))
    f = open(basePath+'/ramdisk/devicemaxspeicher', 'w')
    f.write(str(maxspeicher))
    f.close()
def on_connect(client, userdata, flags, rc):
    client.subscribe("openWB/SmartHome/#", 2)

def on_message(client, userdata, msg):
    global numberOfSupportedDevices
    if (( "openWB/SmartHome/Device" in msg.topic) and ("WHImported_temp" in msg.topic)):
        devicenumb=re.sub(r'\D', '', msg.topic)
        if ( 1 <= int(devicenumb) <= numberOfSupportedDevices ):
            DeviceValues.update( {str(devicenumb)+"WHImported_tmp": int(msg.payload)})
    if (( "openWB/SmartHome/Device" in msg.topic) and ("RunningTimeToday" in msg.topic)):
        devicenumb=re.sub(r'\D', '', msg.topic)
        if ( 1 <= int(devicenumb) <= numberOfSupportedDevices ):
            DeviceValues.update( {str(devicenumb)+"runningtime": int(msg.payload)})
# Auslesen des Smarthome Devices (Watt und/oder Temperatur)
def getdevicevalues():
    global totalwatt
    global totalwattot
    for i in range(1, (numberOfSupportedDevices+1)):
        DeviceConfigured[i-1] = config.get('smarthomedevices', 'device_configured_'+str(i)) # list starts at 0
        if (DeviceConfigured[i-1] != DeviceConfiguredOld[i-1]) and (DeviceConfigured[i-1] == "0"):
            cleardef(i)
        DeviceConfiguredOld[i-1] = DeviceConfigured[i-1]
    numberOfDevices = 0
    totalwatt = 0
    totalwattot = 0
    for n in DeviceConfigured:
        numberOfDevices += 1
        # prepare
        abschalt = 0
        try:
            deactivatewhileevcharging = int(config.get('smarthomedevices', 'device_deactivatewhileevcharging_'+str(numberOfDevices)))
        except:
            deactivatewhileevcharging = 0
        try:
            mineinschaltdauer = int(config.get('smarthomedevices', 'device_mineinschaltdauer_'+str(numberOfDevices))) * 60
        except:
            mineinschaltdauer = 0
        if deactivatewhileevcharging == 1:
            if str(numberOfDevices)+"eintime" in DeviceCounters:
                timestart = int(time.time()) - int(DeviceCounters[str(numberOfDevices)+"eintime"])
                if ( mineinschaltdauer < timestart):
                    abschalt = 1
                else:
                    abschalt = 0
            else:
                abschalt = 1
        # prepare end
        if ( n == "1" ):
            #alle devices laufen gleich
            (switchtyp,canswitch) = gettyp(numberOfDevices)
            devicename = str(config.get('smarthomedevices', 'device_name_'+str(numberOfDevices)))
            (devuberschuss,ueberschussberechnung) = getueb(numberOfDevices)
            try:
                device_leistungurl = str(config.get('smarthomedevices', 'device_leistungurl_'+str(numberOfDevices)))
            except:
                device_leistungurl = "undef"
            try:
                device_actor = str(config.get('smarthomedevices','device_actor_'+str(numberOfDevices)))
            except:
                device_actor = "undef"
            try:
                device_username = str(config.get('smarthomedevices','device_username_'+str(numberOfDevices)))
            except:
                device_username = "undef"
            try:
                device_password = str(config.get('smarthomedevices','device_password_'+str(numberOfDevices)))
            except:
                device_password = "undef"
            try:
                device_ip = str(config.get('smarthomedevices', 'device_ip_'+str(numberOfDevices)))
            except:
                device_ip = "undef"
            try:
                device_acthortype = str(config.get('smarthomedevices', 'device_acthortype_'+str(numberOfDevices)))
            except:
                device_acthortype = "undef"
            try:
                device_acthorpower = int(config.get('smarthomedevices', 'device_acthorpower_'+str(numberOfDevices)))
            except:
                device_acthorpower = 0
            pyname0 = getdir(switchtyp,devicename)
            try:
                pyname = pyname0 +"/watt.py"
                if os.path.isfile(pyname) and (switchtyp != "none"):
                    argumentList = ['python3', pyname, str(numberOfDevices)]
                    argumentList.append(device_ip)
                    argumentList.append(str(devuberschuss))
                    if (switchtyp == "acthor"):
                        argumentList.append(device_acthortype)
                        argumentList.append(str(device_acthorpower))
                    else:
                        argumentList.append(device_leistungurl)
                        argumentList.append(device_actor)
                    argumentList.append(device_username)
                    argumentList.append(device_password)
                    proc=subprocess.Popen(argumentList)
                    proc.communicate()
                    f1 = open(basePath+'/ramdisk/smarthome_device_ret' +str(numberOfDevices) , 'r')
                    answerj=json.load(f1)
                    f1.close()
                    answer = json.loads(answerj)
                    wattstart = int(answer['power'])
                    wattkstart = int(answer['powerc'])
                    if (int(answer['on']) == 1):
                        relais=1
                    else:
                        relais=0
                    #Shelly temp sensor
                    if (switchtyp == "shelly")  and (canswitch == 1):
                        try:
                            anzahltemp = int(config.get('smarthomedevices', 'device_temperatur_configured_'+str(numberOfDevices)))
                            if ( anzahltemp > 0):
                                for i in range(anzahltemp):
                                    temp = str(answer['temp' +  str(i)])
                                    logDebug(LOGLEVELERROR, "(" + str(numberOfDevices) + ") Shelly temp sensor: " + str(i+1) + " Grad: " +  temp)
                                    DeviceValues.update( {str(numberOfDevices) + "temp" + str(i) : temp })
                                    f = open(basePath+'/ramdisk/device' + str(numberOfDevices) + '_temp'+ str(i), 'w')
                                    f.write(str(temp))
                                    f.close()
                        except:
                            pass
                    #mystrom temp sensor
                    if (switchtyp == "mystrom")  and (canswitch == 1):
                        temp = str(answer['temp0'])
                        logDebug(LOGLEVELERROR, "(" + str(numberOfDevices) + ") mystrom temp sensor: 1 Grad: " +  temp)
                        DeviceValues.update( {str(numberOfDevices) + "temp0"  : temp })
                        f = open(basePath+'/ramdisk/device' + str(numberOfDevices) + '_temp0', 'w')
                        f.write(str(temp))
                        f.close()
                else:
                    wattstart = 0
                    wattkstart = 0
                    relais = 0
                   # only relevant for canswitch == 1, file not found
                    if (canswitch == 1):
                        logDebug(LOGLEVELDEBUG, "Device " + str(switchtyp) + str(numberOfDevices) + str(devicename) + " File not found: " + str(pyname))
                # Separate Leistungs messung ?
                (watt,wattk) = sepwatt(wattstart,wattkstart,numberOfDevices)
<<<<<<< HEAD
                if abschalt == 1:
=======
                # nur abschaltbar wenn openwb in pv modus gesetzt hat
                # elwa Warmwassersicherstellung Problem
                if (abschalt == 1) and (relais == 1):
>>>>>>> bc05d9ce
                    totalwatt = totalwatt + watt
                else:
                    totalwattot = totalwattot + watt
                DeviceValues.update( {str(numberOfDevices) + "watt" : watt})
                DeviceValues.update( {str(numberOfDevices) + "relais" : relais})
                f = open(basePath+'/ramdisk/device' + str(numberOfDevices) + '_watt', 'w')
                f.write(str(watt))
                f.close()
                f = open(basePath+'/ramdisk/device' + str(numberOfDevices) + '_relais', 'w')
                f.write(str(relais))
                f.close()
                try:
                    with open(basePath+'/ramdisk/smarthome_device_' + str(numberOfDevices) + 'watt0pos', 'r') as value:
                        importtemp = int(value.read())
                    simcount(watt, "smarthome_device_"+ str(numberOfDevices), "device"+ str(numberOfDevices)+"_wh" ,"device"+ str(numberOfDevices)+"_whe", str(numberOfDevices),wattk)
                   #importtemp1 = int(DeviceValues[str(numberOfDevices)+"wpos"]) # unused variable
                except Exception as e:
                    importtemp = int(DeviceValues[str(numberOfDevices)+"WHImported_tmp"])
                    f = open(basePath+'/ramdisk/smarthome_device_' + str(numberOfDevices) + 'watt0pos', 'w')
                    f.write(str(importtemp))
                    f.close()
                    f = open(basePath+'/ramdisk/smarthome_device_' + str(numberOfDevices) + 'watt0neg', 'w')
                    f.write(str("0"))
                    f.close()
                #Update Einschaltdauer Timer
                if ( relais == 1):
                    newtime = int(time.time())
                    try:
                        if str(numberOfDevices)+"oldstampeinschaltdauer" in DeviceCounters:
                            timediff = newtime - DeviceCounters[str(numberOfDevices)+"oldstampeinschaltdauer"]
                            try:
                                DeviceValues[str(numberOfDevices)+"runningtime"]= DeviceValues[str(numberOfDevices)+"runningtime"] + int(timediff)
                            except Exception as e:
                                DeviceValues.update( {str(numberOfDevices) + "runningtime" : int(0)})
                            DeviceCounters.update( {str(numberOfDevices) + "oldstampeinschaltdauer" : newtime})
                        else:
                            DeviceCounters.update( {str(numberOfDevices) + "oldstampeinschaltdauer" : newtime})
                    except Exception as e:
                       logDebug(LOGLEVELERROR, "Device " + str(switchtyp) + str(numberOfDevices) + str(devicename) + " (Einschaltdauer)Fehlermeldung: " + str(e))
                else:
                    try:
                        del DeviceCounters[str(numberOfDevices)+"oldstampeinschaltdauer"]
                    except:
                        pass
                #Einschaltzeit des Relais setzen
                if str(numberOfDevices)+"relais" in DeviceValues:
                    if ( DeviceValues[str(numberOfDevices)+"relais"] == 0 ):
                        if ( relais == 1 ):
                            DeviceCounters.update( {str(numberOfDevices) + "eintime" : time.time()})
                    else:
                        if ( relais == 0 ):
                            if str(numberOfDevices) + "eintime" in DeviceCounters:
                                del DeviceCounters[str(numberOfDevices) + "eintime"]
                DeviceValues.update( {str(numberOfDevices) + "relais" : relais})
                logDebug(LOGLEVELDEBUG, "(" + str(numberOfDevices) + ") " + str(devicename) + " relais: " + str(relais)  + " aktuell: " + str(watt) + " Zaehler Hw: " + str(wattk))
            except Exception as e:
                DeviceValues.update( {str(numberOfDevices) : "error"})
                logDebug(LOGLEVELERROR, "Device " + str(switchtyp) + str(numberOfDevices) + str(devicename) + " Fehlermeldung: " + str(e))
    f = open(basePath+'/ramdisk/devicetotal_watt', 'w')
    f.write(str(totalwatt))
    f.close()
    f = open(basePath+'/ramdisk/devicetotal_watt_other', 'w')
    f.write(str(totalwattot))
    f.close()
    logDebug(LOGLEVELDEBUG, "Total Watt abschaltbarer smarthomedevices: " + str(totalwatt)  )
    logDebug(LOGLEVELDEBUG, "Total Watt nichtabschaltbarer smarthomedevices: " + str(totalwattot) )
    publishmqtt()

def turndevicerelais(nummer, zustand,ueberschussberechnung):
    (switchtyp,canswitch) = gettyp(nummer)
    devicename = str(config.get('smarthomedevices', 'device_name_'+str(nummer)))
    try:
        device_einschalturl = str(config.get('smarthomedevices', 'device_einschalturl_'+str(nummer)))
<<<<<<< HEAD
    except:
        device_einschalturl = "undef"
    try:
        device_ausschalturl = str(config.get('smarthomedevices', 'device_ausschalturl_'+str(nummer)))
    except:
        device_ausschalturl = "undef"
    try:
        device_actor = str(config.get('smarthomedevices','device_actor_'+str(nummer)))
    except:
        device_actor = "undef"
    try:
        device_username = str(config.get('smarthomedevices','device_username_'+str(nummer)))
    except:
        device_username = "undef"
    try:
        device_password = str(config.get('smarthomedevices','device_password_'+str(nummer)))
    except:
        device_password = "undef"
=======
    except:
        device_einschalturl = "undef"
    try:
        device_ausschalturl = str(config.get('smarthomedevices', 'device_ausschalturl_'+str(nummer)))
    except:
        device_ausschalturl = "undef"
    try:
        device_actor = str(config.get('smarthomedevices','device_actor_'+str(nummer)))
    except:
        device_actor = "undef"
    try:
        device_username = str(config.get('smarthomedevices','device_username_'+str(nummer)))
    except:
        device_username = "undef"
    try:
        device_password = str(config.get('smarthomedevices','device_password_'+str(nummer)))
    except:
        device_password = "undef"
    try:
        device_ip = str(config.get('smarthomedevices', 'device_ip_'+str(nummer)))
    except:
        device_ip = "undef"
>>>>>>> bc05d9ce
    pyname0 = getdir(switchtyp,devicename)
    setueb(nummer,ueberschussberechnung)
    (devuberschuss, ueberschussberechnung) = getueb(nummer)
    argumentList = ['python3', "", str(nummer)] # element with index 1 will be set to on.py or off.py
    argumentList.append(device_ip)
    argumentList.append(str(devuberschuss))
    argumentList.append("") # element with index 5 will be set on URL for switch on or off
    argumentList.append(device_actor)
    argumentList.append(device_username)
    argumentList.append(device_password)
    if ( zustand == 1):
        try:
            pyname = pyname0 +"/on.py"
            if os.path.isfile(pyname):
                argumentList[1] = pyname
                argumentList[5] = device_einschalturl
                logDebug(LOGLEVELINFO, "(" + str(nummer) + ") " + str(devicename) + " angeschaltet. Ueberschussberechnung (1 = mit Speicher, 2 = mit Offset) " + str(ueberschussberechnung) )
                f = open(basePath+'/ramdisk/device' + str(nummer) + '_req_relais', 'w')
                f.write(str(zustand))
                f.close()
                DeviceCounters.update( {str(nummer) + "eintime" : time.time()})
                proc=subprocess.Popen(argumentList)
                proc.communicate()
            else:
               logDebug(LOGLEVELDEBUG, "Device " + str(switchtyp) + str(nummer) + str(devicename) + " File not found: " + str(pyname))
        except Exception as e:
            logDebug(LOGLEVELERROR, "Fehler beim Einschalten von (" + str(nummer) + ") Fehlermeldung: " + str(e))
    if ( zustand == 0):
        try:
            pyname = pyname0 +"/off.py"
            if os.path.isfile( pyname  ):
                argumentList[1] = pyname
                argumentList[5] = device_ausschalturl
                proc=subprocess.Popen(argumentList)
                proc.communicate()
                logDebug(LOGLEVELINFO, "(" + str(nummer) + ") " + str(devicename) + " ausgeschaltet")
                f = open(basePath+'/ramdisk/device' + str(nummer) + '_req_relais', 'w')
                f.write(str(zustand))
                f.close()
            else:
                logDebug(LOGLEVELDEBUG, "Device " + str(switchtyp) + str(nummer) + str(devicename) + " File not found: " + str(pyname))
        except Exception as e:
            logDebug(LOGLEVELERROR, "Fehler beim Ausschalten von (" + str(nummer) + ") Fehlermeldung: " + str(e))
def conditions(nummer):
    try:
        speichersocbeforestop = int(config.get('smarthomedevices', 'device_speichersocbeforestop_'+str(nummer)))
    except:
        speichersocbeforestop = 100
    try:
        speichersocbeforestart = int(config.get('smarthomedevices', 'device_speichersocbeforestart_'+str(nummer)))
    except:
        speichersocbeforestart = 0
    try:
        deactivatewhileevcharging = int(config.get('smarthomedevices', 'device_deactivatewhileevcharging_'+str(nummer)))
    except:
        deactivatewhileevcharging = 0
    file_charge= '/var/www/html/openWB/ramdisk/llkombiniert'
    testcharge = 0
    if os.path.isfile(file_charge):
        f = open( file_charge, 'r')
        testcharge =int(f.read())
        f.close()
    if testcharge == 0:
        chargestatus = 0
    else:
        chargestatus = 1
    einschwelle = int(config.get('smarthomedevices', 'device_einschaltschwelle_'+str(nummer)))
    ausschwelle = int(config.get('smarthomedevices', 'device_ausschaltschwelle_'+str(nummer))) * -1
    einverz = int(config.get('smarthomedevices', 'device_einschaltverzoegerung_'+str(nummer))) * 60
    ausverz = int(config.get('smarthomedevices', 'device_ausschaltverzoegerung_'+str(nummer))) * 60
    mineinschaltdauer = int(config.get('smarthomedevices', 'device_mineinschaltdauer_'+str(nummer))) * 60
    maxeinschaltdauer = int(config.get('smarthomedevices', 'device_maxeinschaltdauer_'+str(nummer))) * 60
    name = str(config.get('smarthomedevices', 'device_name_'+str(nummer)))
    if ( maxeinschaltdauer > int(DeviceValues[str(nummer)+"runningtime"])):
        logDebug(LOGLEVELDEBUG,"(" + str(nummer) + ") " + str(name) + " Maximale Einschaltdauer nicht erreicht")
    else:
        if ( DeviceValues[str(nummer)+"relais"] == 1 ):
            logDebug(LOGLEVELINFO,"(" + str(nummer) + ") " + str(name) + " Maximale Einschaltdauer erreicht schalte ab")
            turndevicerelais(nummer, 0,0)
        else:
            logDebug(LOGLEVELDEBUG,"(" + str(nummer) + ")" + str(name) + " Maximale Einschaltdauer erreicht bereits abgeschaltet")
        return
    # Auto ladung
    if deactivatewhileevcharging == 1:
        if ( DeviceValues[str(nummer)+"relais"] == 1 ):
            logDebug(LOGLEVELDEBUG,"(" + str(nummer) + ") " + str(name) + " Soll ausgeschaltet werden bei Ladung, pruefe")
            if chargestatus == 1:
                logDebug(LOGLEVELDEBUG,"(" + str(nummer) + ") " + str(name) + " Ladung läuft, pruefe Mindestlaufzeit")
                if str(nummer)+"eintime" in DeviceCounters:
                    timestart = int(time.time()) - int(DeviceCounters[str(nummer)+"eintime"])
                    if ( mineinschaltdauer < timestart):
                        logDebug(LOGLEVELINFO,"(" + str(nummer) + ") " + str(name)  + " Mindesteinschaltdauer erreicht, schalte aus ")
                        turndevicerelais(nummer, 0,0)
                        return
                    else:
                        logDebug(LOGLEVELINFO,"(" + str(nummer) + ") " + str(name)  + " Mindesteinschaltdauer nicht erreicht, " + str(mineinschaltdauer) + " > " + str(timestart))
                else:
                    logDebug(LOGLEVELINFO,"(" + str(nummer) + ") " + str(name)+ " Mindesteinschaltdauer nicht bekannt, schalte aus")
                    turndevicerelais(nummer, 0,0)
                    return
            else:
                logDebug(LOGLEVELDEBUG,"(" + str(nummer) + ") " + str(name) + " Ladung läuft nicht, pruefe weiter")
        else:
            logDebug(LOGLEVELDEBUG,"(" + str(nummer) + ") " + str(name) + " Soll nicht eingeschaltet werden bei Ladung, pruefe")
            if chargestatus == 1:
                logDebug(LOGLEVELDEBUG,"(" + str(nummer) + ") " + str(name) + " Ladung läuft, wird nicht eingeschaltet")
                return
            else:
                logDebug(LOGLEVELDEBUG,"(" + str(nummer) + ") " + str(name) + " Ladung läuft nicht, pruefe weiter")
    # Auto ladung ende
    # Art vom ueberschussberechnung pruefen
    ueberschussberechnung = 0
    oldueberschussberechnung = 0
    devuberschuss = 0
    ( devuberschuss, oldueberschussberechnung)= getueb(nummer)
    if (speichersocbeforestart == 0):
<<<<<<< HEAD
        deltasoc = 100
    else:
        deltasoc = abs(speichersoc - speichersocbeforestart)
    if ( DeviceValues[str(nummer)+"relais"] == 1 ) and (deltasoc > 5):
       #device laeuft schon,  alte Ueberschussberechnung nehmen
       # wenn delta vom soc gross ist
        devuberschuss = getueb(nummer)
    else:
        if (speichersocbeforestart == 0):
            # Berechnung aus, Ueberschuss mit Speicher nehmen
            devuberschuss = uberschuss
            ueberschussberechnung = 1
        else:
            if ( speichersoc < speichersocbeforestart ):
                # unter dem Speicher soc, nur EVU Ueberschuss
                # Berechnung mit Ueberschuss nur mit Speicherentladung
                devuberschuss = uberschussoffset
                ueberschussberechnung = 2
            else:
             # sonst drueber oder gleich Speicher soc Berechnung mit Ueberschuss mit Speicher nehmen
                devuberschuss = uberschuss
                ueberschussberechnung = 1
    if ( deltasoc <= 5):
        setueb(nummer,ueberschussberechnung)
        logDebug(LOGLEVELDEBUG,"(" + str(nummer) + ") " + str(name)+ " SoC " + str(speichersoc) + " Einschalt SoC " + str(speichersocbeforestart) +  " Ueberschuss " + str(devuberschuss))
        logDebug(LOGLEVELDEBUG,"(" + str(nummer) + ") " + str(name)+ " Ueberschussberechnung deltasoc (1 = mit Speicher, 2 = mit Offset) " + str(ueberschussberechnung))
=======
        # Berechnung aus, Ueberschuss mit Speicher nehmen
        devuberschuss = uberschuss
        ueberschussberechnung = 1
    else:
        if ( speichersoc < speichersocbeforestart ) and (speichersoc < 97):
            # unter dem Speicher soc, nur EVU Ueberschuss
            # Berechnung mit Ueberschuss nur mit Speicherentladung
            devuberschuss = uberschussoffset
            ueberschussberechnung = 2
        else:
            # sonst drueber oder gleich Speicher soc Berechnung mit Ueberschuss mit Speicher nehmen
            # oder nehmen wenn speicher fast voll
            devuberschuss = uberschuss
            ueberschussberechnung = 1
    if ( oldueberschussberechnung !=  ueberschussberechnung):
        setueb(nummer,ueberschussberechnung)
        logDebug(LOGLEVELDEBUG,"(" + str(nummer) + ") " + str(name)+ " SoC " + str(speichersoc) + " Einschalt SoC " + str(speichersocbeforestart) +  " Ueberschuss " + str(devuberschuss))
        logDebug(LOGLEVELDEBUG,"(" + str(nummer) + ") " + str(name)+ " Ueberschussberechnung anders (1 = mit Speicher, 2 = mit Offset) " + str(ueberschussberechnung))
>>>>>>> bc05d9ce
    if ( devuberschuss > einschwelle):
        try:
            del DeviceCounters[str(nummer)+"ausverz"]
        except:
            pass
        logDebug(LOGLEVELDEBUG,"(" + str(nummer) + ") " + str(config.get('smarthomedevices', 'device_name_'+str(nummer)))+ " Überschuss "  + str(devuberschuss) + " größer Einschaltschwelle" + str(einschwelle) )
        if ( DeviceValues[str(nummer)+"relais"] == 0 ):
            #speichersocbeforestart
            #if ( speichersoc < speichersocbeforestart ):
            #    logDebug(LOGLEVELINFO,"(" + str(nummer) + ") " + str(name)+ " SoC " + str(speichersoc) + " kleiner als Einschalt SoC " + str(speichersocbeforestart) + " , schalte Gerät nicht ein")
            #    return
            #else:
            #    logDebug(LOGLEVELINFO,"(" + str(nummer) + ") " + str(name)+ " SoC " + str(speichersoc) + " grösser gleich als Einschalt SoC " + str(speichersocbeforestart) + " , pruefe weiter")
            logDebug(LOGLEVELDEBUG,"(" + str(nummer) + ") " + str(name)+ " SoC " + str(speichersoc) + " Einschalt SoC " + str(speichersocbeforestart) + " Ueberschuss " + str(devuberschuss))
            logDebug(LOGLEVELDEBUG,"(" + str(nummer) + ") " + str(name)+ " Ueberschussberechnung (1 = mit Speicher, 2 = mit Offset) " + str(ueberschussberechnung))
            #speichersocbeforestart
            if  str(nummer)+"einverz" in DeviceCounters:
                timesince = int(time.time()) - int(DeviceCounters[str(nummer)+"einverz"])
                if ( einverz < timesince ):
                    logDebug(LOGLEVELINFO,"(" + str(nummer) + ") " + str(name)  + " Einschaltverzögerung erreicht, schalte ein " + str(einschwelle))
                    turndevicerelais(nummer, 1,ueberschussberechnung)
                    del DeviceCounters[str(nummer)+"einverz"]
                else:
                    logDebug(LOGLEVELINFO,"(" + str(nummer) + ") " + str(name) + " Einschaltverzögerung nicht erreicht. " + str(einverz) + " > " + str(timesince))
            else:
                DeviceCounters.update( {str(nummer) + "einverz" : time.time()})
                logDebug(LOGLEVELINFO,"(" + str(nummer) + ") " + str(name) + " Einschaltverzögerung gestartet")
        else:
            logDebug(LOGLEVELDEBUG,"(" + str(nummer) + ") " + str(name)+ " Einschaltverzögerung erreicht, bereits ein")
            try:
                del DeviceCounters[str(nummer)+"einverz"]
            except:
                pass
    else:
        try:
            del DeviceCounters[str(nummer)+"einverz"]
        except:
            pass
        if ( devuberschuss < ausschwelle):
            if ( speichersoc > speichersocbeforestop ):
                logDebug(LOGLEVELDEBUG,"(" + str(nummer) + ") " + str(name)+ " SoC höher als Abschalt SoC, lasse Gerät weiterlaufen")
                return
            else:
                logDebug(LOGLEVELDEBUG,"(" + str(nummer) + ") " + str(name)+ " SoC niedriger als Abschalt SoC, prüfe weiter")
            logDebug(LOGLEVELDEBUG,"(" + str(nummer) + ") " + str(name)+ " Überschuss " + str(devuberschuss)  + " kleiner Ausschaltschwelle" + str(ausschwelle))
            if ( DeviceValues[str(nummer)+"relais"] == 1 ):
                if  str(nummer)+"ausverz" in DeviceCounters:
                    timesince = int(time.time()) - int(DeviceCounters[str(nummer)+"ausverz"])
                    if ( ausverz < timesince ):
                        if  str(nummer)+"eintime" in DeviceCounters:
                            timestart = int(time.time()) - int(DeviceCounters[str(nummer)+"eintime"])
                            if ( mineinschaltdauer < timestart):
                                logDebug(LOGLEVELINFO,"(" + str(nummer) + ") " + str(name)  + " Ausschaltverzögerung & Mindesteinschaltdauer erreicht, schalte aus " + str(ausschwelle))
                                turndevicerelais(nummer, 0,0)
                                del DeviceCounters[str(nummer)+"ausverz"]
                            else:
                                logDebug(LOGLEVELINFO,"(" + str(nummer) + ") " + str(name)  + " Ausschaltverzögerung erreicht, Mindesteinschaltdauer nicht erreicht, " + str(mineinschaltdauer) + " > " + str(timestart))
                        else:
                            logDebug(LOGLEVELINFO,"(" + str(nummer) + ") " + str(name)+ " Mindesteinschaltdauer nicht bekannt, schalte aus")
                            turndevicerelais(nummer, 0,0)
                    else:
                        logDebug(LOGLEVELINFO,"(" + str(nummer) + ") " + str(name) + " Ausschaltverzögerung nicht erreicht. " + str(ausverz) + " > " + str(timesince))
                else:
                    DeviceCounters.update( {str(nummer) + "ausverz" : time.time()})
                    logDebug(LOGLEVELINFO,"(" + str(nummer) + ") " + str(name) + " Ausschaltverzögerung gestartet")
            else:
                logDebug(LOGLEVELDEBUG,"(" + str(nummer) + ") " + str(name)+ " Ausschaltverzögerung erreicht, bereits aus")
                try:
                    del DeviceCounters[str(nummer)+"ausverz"]
                except:
                    pass
        else:
            logDebug(LOGLEVELDEBUG,"(" + str(nummer) + ") " + str(name) + " Überschuss kleiner als Einschaltschwelle und größer als Ausschaltschwelle. Ueberschuss " + str(devuberschuss) )
            try:
                del DeviceCounters[str(nummer)+"einverz"]
            except:
                pass
            try:
                del DeviceCounters[str(nummer)+"ausverz"]
            except:
                pass

def resetmaxeinschaltdauerfunc():
    global resetmaxeinschaltdauer
    global numberOfSupportedDevices
    hour=time.strftime("%H")
    if (int(hour) == 0):
        try:
            if (int(resetmaxeinschaltdauer) == 0):
                for i in range(1, (numberOfSupportedDevices+1)):
                    DeviceValues.update({str(i) + "runningtime" : '0'})
                resetmaxeinschaltdauer=1
        except:
            resetmaxeinschaltdauer=0
    if (int(hour) == 1):
        resetmaxeinschaltdauer=0

client = mqtt.Client("openWB-mqttsmarthome")
client.on_connect = on_connect
client.on_message = on_message
startTime = time.time()
waitTime = 3
client.connect("localhost")
while True:
    client.loop()
    client.subscribe("openWB/SmartHome/#", 2)
    elapsedTime = time.time() - startTime
    if elapsedTime > waitTime:
        client.disconnect()
        break

while True:
    config.read(shconfigfile)
    bootdone = checkbootdone()
    if (bootdone == 1):
        loadregelvars()
        getdevicevalues()
        resetmaxeinschaltdauerfunc()
        for i in range(1, (numberOfSupportedDevices+1)):
            try:
                configured = config.get('smarthomedevices', 'device_configured_' + str(i))
                if (configured == "1"):
                    if ( DeviceValues[str(i)+"manual"] == 1 ):
                        if ( DeviceValues[str(i)+"manualmodevar"] == 0 ):
                            if ( DeviceValues[str(i)+"relais"] == 1 ):
                                turndevicerelais(i, 0,0)
                        if ( DeviceValues[str(i)+"manualmodevar"] == 1 ):
                            if ( DeviceValues[str(i)+"relais"] == 0 ):
                                turndevicerelais(i, 1,0)
                        logDebug(LOGLEVELDEBUG,"(" + str(i) + ") " + str(config.get('smarthomedevices', 'device_name_'+str(i))) + " manueller Modus aktiviert, keine Regelung")
                    else:
                        (switchtyp,canswitch) = gettyp(i)
                        try:
                            if canswitch == 1:
                                conditions(int(i))
                        except Exception as e:
                            logDebug(LOGLEVELERROR, "Conditions (" + str(i) + ") " + str(config.get('smarthomedevices', 'device_name_'+str(i))) + " Fehlermeldung: " + str(e))
            except Exception as e:
                logDebug(LOGLEVELERROR, "Main routine (" + str(i) + ") " + str(config.get('smarthomedevices', 'device_name_'+str(i))) + " Fehlermeldung: " + str(e))
    #conditions(2)
    #if "2eintime" in DeviceCounters:
    #    print(DeviceCounters["2eintime"])
    time.sleep(5)
    #except:
    #exit()<|MERGE_RESOLUTION|>--- conflicted
+++ resolved
@@ -125,15 +125,9 @@
         ueberschussberechnung=int(f.read())
         f.close()
     if (ueberschussberechnung == 2):
-<<<<<<< HEAD
-        return uberschussoffset
-    else:
-        return uberschuss
-=======
         return (uberschussoffset,2)
     else:
         return (uberschuss,1)
->>>>>>> bc05d9ce
 # setze art der Ueberschussrechnung
 def setueb(nummer,ueberschussberechnung):
 #    (1 = mit Speicher, 2 = mit offset, 0 = manual eingeschaltet)
@@ -180,21 +174,14 @@
         argumentList.append(config.get('smarthomedevices', 'device_measureip_'+str(nummer)))
     except:
         argumentList.append("undef")
-<<<<<<< HEAD
-    devuberschuss = getueb(nummer)
-=======
     (devuberschuss,ueberschussberechnung )= getueb(nummer)
->>>>>>> bc05d9ce
     argumentList.append(str(devuberschuss))
     if meastyp == "sdm630":
         argumentList[1] = prefixpy +'sdm630/sdm630.py'
         argumentList[4] = config.get('smarthomedevices', 'device_measureid_'+str(nummer)) # replace uberschuss as third command line parameter with measureid
-<<<<<<< HEAD
-=======
     elif meastyp == "we514":
         argumentList[1] = prefixpy +'we514/watt.py'
         argumentList[4] = config.get('smarthomedevices', 'device_measureid_'+str(nummer)) # replace uberschuss as third command line parameter with measureid
->>>>>>> bc05d9ce
     elif meastyp == "shelly":
         argumentList[1] = prefixpy + 'shelly/watt.py'
     elif meastyp == "mystrom":
@@ -624,13 +611,9 @@
                         logDebug(LOGLEVELDEBUG, "Device " + str(switchtyp) + str(numberOfDevices) + str(devicename) + " File not found: " + str(pyname))
                 # Separate Leistungs messung ?
                 (watt,wattk) = sepwatt(wattstart,wattkstart,numberOfDevices)
-<<<<<<< HEAD
-                if abschalt == 1:
-=======
                 # nur abschaltbar wenn openwb in pv modus gesetzt hat
                 # elwa Warmwassersicherstellung Problem
                 if (abschalt == 1) and (relais == 1):
->>>>>>> bc05d9ce
                     totalwatt = totalwatt + watt
                 else:
                     totalwattot = totalwattot + watt
@@ -704,7 +687,6 @@
     devicename = str(config.get('smarthomedevices', 'device_name_'+str(nummer)))
     try:
         device_einschalturl = str(config.get('smarthomedevices', 'device_einschalturl_'+str(nummer)))
-<<<<<<< HEAD
     except:
         device_einschalturl = "undef"
     try:
@@ -723,30 +705,10 @@
         device_password = str(config.get('smarthomedevices','device_password_'+str(nummer)))
     except:
         device_password = "undef"
-=======
-    except:
-        device_einschalturl = "undef"
-    try:
-        device_ausschalturl = str(config.get('smarthomedevices', 'device_ausschalturl_'+str(nummer)))
-    except:
-        device_ausschalturl = "undef"
-    try:
-        device_actor = str(config.get('smarthomedevices','device_actor_'+str(nummer)))
-    except:
-        device_actor = "undef"
-    try:
-        device_username = str(config.get('smarthomedevices','device_username_'+str(nummer)))
-    except:
-        device_username = "undef"
-    try:
-        device_password = str(config.get('smarthomedevices','device_password_'+str(nummer)))
-    except:
-        device_password = "undef"
     try:
         device_ip = str(config.get('smarthomedevices', 'device_ip_'+str(nummer)))
     except:
         device_ip = "undef"
->>>>>>> bc05d9ce
     pyname0 = getdir(switchtyp,devicename)
     setueb(nummer,ueberschussberechnung)
     (devuberschuss, ueberschussberechnung) = getueb(nummer)
@@ -863,34 +825,6 @@
     devuberschuss = 0
     ( devuberschuss, oldueberschussberechnung)= getueb(nummer)
     if (speichersocbeforestart == 0):
-<<<<<<< HEAD
-        deltasoc = 100
-    else:
-        deltasoc = abs(speichersoc - speichersocbeforestart)
-    if ( DeviceValues[str(nummer)+"relais"] == 1 ) and (deltasoc > 5):
-       #device laeuft schon,  alte Ueberschussberechnung nehmen
-       # wenn delta vom soc gross ist
-        devuberschuss = getueb(nummer)
-    else:
-        if (speichersocbeforestart == 0):
-            # Berechnung aus, Ueberschuss mit Speicher nehmen
-            devuberschuss = uberschuss
-            ueberschussberechnung = 1
-        else:
-            if ( speichersoc < speichersocbeforestart ):
-                # unter dem Speicher soc, nur EVU Ueberschuss
-                # Berechnung mit Ueberschuss nur mit Speicherentladung
-                devuberschuss = uberschussoffset
-                ueberschussberechnung = 2
-            else:
-             # sonst drueber oder gleich Speicher soc Berechnung mit Ueberschuss mit Speicher nehmen
-                devuberschuss = uberschuss
-                ueberschussberechnung = 1
-    if ( deltasoc <= 5):
-        setueb(nummer,ueberschussberechnung)
-        logDebug(LOGLEVELDEBUG,"(" + str(nummer) + ") " + str(name)+ " SoC " + str(speichersoc) + " Einschalt SoC " + str(speichersocbeforestart) +  " Ueberschuss " + str(devuberschuss))
-        logDebug(LOGLEVELDEBUG,"(" + str(nummer) + ") " + str(name)+ " Ueberschussberechnung deltasoc (1 = mit Speicher, 2 = mit Offset) " + str(ueberschussberechnung))
-=======
         # Berechnung aus, Ueberschuss mit Speicher nehmen
         devuberschuss = uberschuss
         ueberschussberechnung = 1
@@ -909,7 +843,6 @@
         setueb(nummer,ueberschussberechnung)
         logDebug(LOGLEVELDEBUG,"(" + str(nummer) + ") " + str(name)+ " SoC " + str(speichersoc) + " Einschalt SoC " + str(speichersocbeforestart) +  " Ueberschuss " + str(devuberschuss))
         logDebug(LOGLEVELDEBUG,"(" + str(nummer) + ") " + str(name)+ " Ueberschussberechnung anders (1 = mit Speicher, 2 = mit Offset) " + str(ueberschussberechnung))
->>>>>>> bc05d9ce
     if ( devuberschuss > einschwelle):
         try:
             del DeviceCounters[str(nummer)+"ausverz"]
