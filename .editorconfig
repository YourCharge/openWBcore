root = true

[*]
indent_style = tab
charset = utf-8
end_of_line = lf
insert_final_newline = true

[*.{py,yml,lock}]
indent_style = space
indent_size = 4

<<<<<<< HEAD
[*.yml]
=======
[*.{yml,lock}]
>>>>>>> f16a210a
indent_size = 2

[*.md]
trim_trailing_whitespace = true
indent_style = space<|MERGE_RESOLUTION|>--- conflicted
+++ resolved
@@ -10,11 +10,7 @@
 indent_style = space
 indent_size = 4
 
-<<<<<<< HEAD
-[*.yml]
-=======
 [*.{yml,lock}]
->>>>>>> f16a210a
 indent_size = 2
 
 [*.md]
