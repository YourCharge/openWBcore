--- conflicted
+++ resolved
@@ -246,64 +246,6 @@
         except Exception as e:
             log.exception_logging(e)
 
-<<<<<<< HEAD
-=======
-    def _set_default_values(self):
-        """ ruft für jedes Modul die rekursive Funktion zur Überprüfung auf fehlende Werte auf.
-        """
-        try:
-            # für jeden LP müssen die defaults geprüft werden
-            for cp in data.data.cp_data:
-                if "cp" in cp:
-                    self._check_key(subdata.subData.defaults_cp_data["cp0"].data, data.data.cp_data[cp].data)
-            for cpt in data.data.cp_template_data:
-                if "cpt" in cpt:
-                    self._check_key(subdata.subData.defaults_cp_template_data["cpt0"].data, data.data.cp_template_data[cpt].data)
-            for pv in data.data.pv_data:
-                if "pv" in pv:
-                    self._check_key(subdata.subData.defaults_pv_data["pv0"].data, data.data.pv_data[pv].data)
-            for ev in data.data.ev_data:
-                if "ev" in ev:
-                    self._check_key(subdata.subData.defaults_ev_data["ev0"].data, data.data.ev_data[ev].data)
-            for et in data.data.ev_template_data:
-                if "et" in et:
-                    self._check_key(subdata.subData.defaults_ev_template_data["et0"].data, data.data.ev_template_data[et].data)
-            for ct in data.data.ev_charge_template_data:
-                if "ct" in ct:
-                    self._check_key(subdata.subData.defaults_ev_charge_template_data["ct0"].data, data.data.ev_charge_template_data[ct].data)
-            for counter in data.data.counter_data:
-                if "counter" in counter:
-                    self._check_key(subdata.subData.defaults_counter_data["counter0"].data, data.data.counter_data[counter].data)
-            for bat in data.data.bat_data:
-                if "bat" in bat:
-                    self._check_key(subdata.subData.defaults_bat_data["bat0"].data, data.data.bat_data[bat].data)
-            self._check_key(subdata.subData.defaults_general_data["general"].data, data.data.general_data["general"].data)
-            self._check_key(subdata.subData.defaults_optional_data["optional"].data, data.data.optional_data["optional"].data)
-        except Exception as e:
-            log.exception_logging(e)
-
-    def _check_key(self, default, settings):
-        """ prüft, ob ein Wert, für den es einen default-Werte gäbe, gesetzt ist, sonst wird das Dictionary mit einem default-Wert gefüllt. Dictionaries werden rekursiv 
-        durchgegangen, bis das Dictionary nicht weiter verschachtelt ist.
-        """
-        try:
-            # alle Einträge des Dictionaries durchgehen
-            for key in default:
-                # Ist der Value des Eintrags ein Dictionary? Dann erst dieses Dictionary durchgehen.
-                if isinstance(default[key], dict) == True:
-                    # prüfen, ob das Dict auch in den Einstellungen angelegt ist, sonst anlegen.
-                    if key not in settings:
-                        settings[key] = {}
-                        # Eine Verschachtelungsebene tiefer gehen.
-                    self._check_key(default[key], settings[key])
-                # Der Value des Eintrags ist ein Wert. Prüfen, ob dieser Key im Modul-Dictionary exisitert, sonst Key-Value-Paar anlegen.
-                else:
-                    if key not in settings:
-                        settings[key] = default[key]
-        except Exception as e:
-            log.exception_logging(e)
-
->>>>>>> d4989329
     def _get_home_consumption(self):
         """ ermittelt den Hausverbrauch.
         """
