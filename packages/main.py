--- conflicted
+++ resolved
@@ -26,14 +26,7 @@
 from helpermodules.measurement_logging.write_log import LogType, save_log
 from helpermodules.modbusserver import start_modbus_server
 from helpermodules.pub import Pub
-<<<<<<< HEAD
-from control import prepare
-from control import data
-from control import process
-from control.algorithm import algorithm
 from control.algorithm.yourcharge import statmachine_yc
-=======
->>>>>>> f4221b41
 from helpermodules.utils import exit_after
 from modules import configuration, loadvars, update_soc
 from modules.internal_chargepoint_handler.internal_chargepoint_handler import GeneralInternalChargepointHandler
@@ -77,6 +70,42 @@
                     self.interval_counter = self.interval_counter + 1
             log.info("# ***Start*** ")
             log.debug(f"Threads: {threading.enumerate()}")
+            Pub().pub("openWB/set/system/time", timecheck.create_timestamp())
+            handler_with_control_interval()
+        except KeyboardInterrupt:
+            log.critical("Ausführung durch exit_after gestoppt: "+traceback.format_exc())
+        except Exception:
+            log.exception("Fehler im Main-Modul")
+
+    # enable time guarding after completing integration (it makes debugging much harder)
+    def handler5Sec_yc(self):
+        """ führt den YourCharge Algorithmus durch.
+        """
+        try:
+            @exit_after(5)
+            def handler_with_control_interval():
+                if (data.data.general_data.data.control_interval / 10) == self.interval_counter:
+                    data.data.copy_data()
+                    loadvars_.get_values()
+                    wait_for_module_update_completed(loadvars_.event_module_update_completed,
+                                                     "openWB/set/system/device/module_update_completed")
+                    data.data.copy_data()
+                    with ChangedValuesContext(loadvars_.event_module_update_completed):
+                        self.heartbeat = True
+                        if data.data.system_data["system"].data["perform_update"]:
+                            data.data.system_data["system"].perform_update()
+                            return
+                        elif data.data.system_data["system"].data["update_in_progress"]:
+                            log.info("Regelung pausiert, da ein Update durchgeführt wird.")
+                        event_global_data_initialized.set()
+                        if self.control_yc is None:
+                            # we need lazy instantiation here so general_internal_chargepoint_handler is safely assigned
+                            self.control_yc = statmachine_yc.StatemachineYc(general_internal_chargepoint_handler)
+                        self.control_yc.perform_load_control()
+                    self.interval_counter = 1
+                else:
+                    self.interval_counter = self.interval_counter + 1
+            log.info("# ***Start*** ")
             Pub().pub("openWB/set/system/time", timecheck.create_timestamp())
             handler_with_control_interval()
         except KeyboardInterrupt:
