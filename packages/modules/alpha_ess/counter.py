#!/usr/bin/env python3
import time
from typing import Callable

from helpermodules.log import MainLogger
from modules.common import modbus
from modules.common.component_state import CounterState
from modules.common.fault_state import ComponentInfo
from modules.common.modbus import ModbusDataType
from modules.common.store import get_counter_value_store


def get_default_config() -> dict:
    return {
        "name": "Alpha ESS Zähler",
        "id": 0,
        "type": "counter",
        "configuration": {
            "version": 1
        }
    }


class AlphaEssCounter:
    def __init__(self, device_id: int, component_config: dict, tcp_client: modbus.ModbusClient) -> None:
        self.component_config = component_config
        self.__tcp_client = tcp_client
        self.__store = get_counter_value_store(component_config["id"])
        self.component_info = ComponentInfo.from_component_config(component_config)

<<<<<<< HEAD
    def update(self):
        MainLogger().debug(
=======
    def update(self, unit_id: int):
        log.MainLogger().debug(
>>>>>>> b366235e
            "Komponente "+self.component_config["name"]+" auslesen.")
        time.sleep(0.1)
        factory_method = self.__get_values_factory(
            self.component_config["configuration"]["version"])
        counter_state = factory_method(unit=unit_id)
        self.__store.set(counter_state)

    def __get_values_factory(self, version: int) -> Callable[[int], CounterState]:
        return self.__get_values_before_v123 if version == 0 else self.__get_values_since_v123

    def __get_values_before_v123(self, unit: int) -> CounterState:
        with self.__tcp_client:
            power, exported, imported = self.__tcp_client.read_holding_registers(
                0x6, [modbus.ModbusDataType.INT_32] * 3, unit=unit)
            exported *= 10
            imported *= 10
            currents = [val / 230 for val in self.__tcp_client.read_holding_registers(
                0x0000, [ModbusDataType.INT_32]*3, unit=unit)]

        counter_state = CounterState(
            currents=currents,
            imported=imported,
            exported=exported,
            power=power
        )
        return counter_state

    def __get_values_since_v123(self, unit: int) -> CounterState:
        with self.__tcp_client:
            power = self.__tcp_client.read_holding_registers(
                0x0021, ModbusDataType.INT_32, unit=unit)
            exported = self.__tcp_client.read_holding_registers(
                0x0010, ModbusDataType.INT_32, unit=unit) * 10
            imported = self.__tcp_client.read_holding_registers(
                0x0012, ModbusDataType.INT_32, unit=unit) * 10
            currents = [val / 1000 for val in self.__tcp_client.read_holding_registers(
                0x0017, [ModbusDataType.INT_16]*3, unit=unit)]

        counter_state = CounterState(
            currents=currents,
            imported=imported,
            exported=exported,
            power=power
        )
        return counter_state<|MERGE_RESOLUTION|>--- conflicted
+++ resolved
@@ -28,13 +28,8 @@
         self.__store = get_counter_value_store(component_config["id"])
         self.component_info = ComponentInfo.from_component_config(component_config)
 
-<<<<<<< HEAD
-    def update(self):
+    def update(self, unit_id: int):
         MainLogger().debug(
-=======
-    def update(self, unit_id: int):
-        log.MainLogger().debug(
->>>>>>> b366235e
             "Komponente "+self.component_config["name"]+" auslesen.")
         time.sleep(0.1)
         factory_method = self.__get_values_factory(
