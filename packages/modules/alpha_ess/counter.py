#!/usr/bin/env python3
import time
from typing import Callable, List, Tuple

try:
    from ...helpermodules import log
    from ..common import modbus
    from ..common.abstract_component import AbstractCounter
    from ..common.component_state import CounterState
    from ..common.module_error import ModuleError
except (ImportError, ValueError):
    from helpermodules import log
    from modules.common import modbus
    from modules.common.abstract_component import AbstractCounter
    from modules.common.component_state import CounterState
    from modules.common.module_error import ModuleError


<<<<<<< HEAD
def get_default() -> dict:
    return {
        "name": "Alpha ESS Zähler",
        "id": None,
=======
def get_default_config() -> dict:
    return {
        "name": "Alpha ESS Zähler",
        "id": 0,
>>>>>>> 240bad71
        "type": "counter",
        "configuration":
        {
            "version": 1
        }
    }
<<<<<<< HEAD


class AlphaEssCounter():
    def __init__(self, client: connect_tcp.ConnectTcp, component_config: dict) -> None:
        try:
            self.client = client
            self.data["config"] = component_config
            self.value_store = (store.ValueStoreFactory().get_storage("counter"))()
        except Exception as e:
            log.MainLogger().error("Fehler im Modul "+self.data["config"]["name"], e)

    def read(self):
        try:
            log.MainLogger().debug("Komponente "+self.data["config"]["name"]+" auslesen.")
            time.sleep(0.1)
            factory_method = self.__version_factory(self.data["config"]["configuration"]["version"])
            power_all, exported, imported, currents = factory_method(sdmid=85)

            self.value_store.set(self.data["config"]["id"], voltages=[0, 0, 0], currents=currents, powers=[0, 0, 0], power_factors=[0, 0, 0], imported=imported, exported=exported, power_all=power_all, frequency=50)
        except Exception as e:
            log.MainLogger().error("Fehler im Modul "+self.data["config"]["name"], e)
=======

>>>>>>> 240bad71

class AlphaEssCounter(AbstractCounter):
    def __init__(self, device_id: int, component_config: dict, tcp_client: modbus.ModbusClient) -> None:
        try:
            super().__init__(device_id, component_config, tcp_client)
        except Exception as e:
<<<<<<< HEAD
            log.MainLogger().error("Fehler im Modul "+self.data["config"]["name"], e)
=======
            self.process_error(e)
>>>>>>> 240bad71

    def get_values(self) -> CounterState:
        log.MainLogger().debug(
            "Komponente "+self.data["config"]["name"]+" auslesen.")
        time.sleep(0.1)
        factory_method = self.__get_values_factory(
            self.data["config"]["configuration"]["version"])
        return factory_method(unit=85)

    def __get_values_factory(self, version: int) -> Callable[[int], Tuple[int, int, int, List[int]]]:
        return self.__get_values_before_v123 if version == 0 else self.__get_values_since_v123

    def __get_values_before_v123(self, unit: int) -> CounterState:
        try:
<<<<<<< HEAD
            power_all = self.client.read_binary_registers_to_int(0x0006, 4, sdmid, 32)
            exported = self.client.read_binary_registers_to_int(0x0008, 4, sdmid, 32)
            if exported is not None:
                exported = exported * 10
            imported = self.client.read_binary_registers_to_int(0x000A, 4, sdmid, 32)
            if imported is not None:
                imported = imported * 10
            currents = []
            regs = [0x0000, 0x0002, 0x0004]
            for register in regs:
                value = self.client.read_binary_registers_to_int(register, 4, sdmid, 32)
                if value is not None:
                    value = value / 230
=======
            power_all = self.client.read_holding_registers(
                0x0006, modbus.ModbusDataType.INT_32, unit=unit)
            exported = self.client.read_holding_registers(
                0x0008, modbus.ModbusDataType.INT_32, unit=unit) * 10
            imported = self.client.read_holding_registers(
                0x000A, modbus.ModbusDataType.INT_32, unit=unit) * 10
            currents = []
            regs = [0x0000, 0x0002, 0x0004]
            for register in regs:
                value = self.client.read_holding_registers(
                    register, modbus.ModbusDataType.INT_32, unit=unit) / 230
>>>>>>> 240bad71
                currents.append(value)

            counter_state = CounterState(
                voltages=[0, 0, 0],
                currents=currents,
                powers=[0, 0, 0],
                power_factors=[0, 0, 0],
                imported=imported,
                exported=exported,
                power_all=power_all,
                frequency=50
            )
            return counter_state
        except ModuleError:
            raise
        except Exception as e:
<<<<<<< HEAD
            log.MainLogger().error("Fehler im Modul "+self.data["config"]["name"], e)
=======
            self.process_error(e)
>>>>>>> 240bad71

    def __get_values_since_v123(self, unit: int) -> CounterState:
        try:
<<<<<<< HEAD
            power_all = self.client.read_binary_registers_to_int(0x0021, 4, sdmid, 32)
            exported = self.client.read_binary_registers_to_int(0x0010, 4, sdmid, 32)
            if exported is not None:
                exported = exported * 10
            imported = self.client.read_binary_registers_to_int(0x0012, 4, sdmid, 32)
            if imported is not None:
                imported = imported * 10
            currents = []
            regs = [0x0017, 0x0018, 0x0019]
            for register in regs:
                value = self.client.read_binary_registers_to_int(register, 2, sdmid, 16)
                if value is not None:
                    value = value / 1000
=======
            power_all = self.client.read_holding_registers(
                0x0021, modbus.ModbusDataType.INT_32, unit=unit)
            exported = self.client.read_holding_registers(
                0x0010, modbus.ModbusDataType.INT_32, unit=unit) * 10
            imported = self.client.read_holding_registers(
                0x0012, modbus.ModbusDataType.INT_32, unit=unit) * 10
            currents = []
            regs = [0x0017, 0x0018, 0x0019]
            for register in regs:
                value = self.client.read_holding_registers(
                    register, modbus.ModbusDataType.INT_16, unit=unit) / 1000
>>>>>>> 240bad71
                currents.append(value)

            counter_state = CounterState(
                voltages=[0, 0, 0],
                currents=currents,
                powers=[0, 0, 0],
                power_factors=[0, 0, 0],
                imported=imported,
                exported=exported,
                power_all=power_all,
                frequency=50
            )
            return counter_state
        except ModuleError:
            raise
        except Exception as e:
<<<<<<< HEAD
            log.MainLogger().error("Fehler im Modul "+self.data["config"]["name"], e)
=======
            self.process_error(e)
>>>>>>> 240bad71
<|MERGE_RESOLUTION|>--- conflicted
+++ resolved
@@ -16,59 +16,24 @@
     from modules.common.module_error import ModuleError
 
 
-<<<<<<< HEAD
-def get_default() -> dict:
-    return {
-        "name": "Alpha ESS Zähler",
-        "id": None,
-=======
 def get_default_config() -> dict:
     return {
         "name": "Alpha ESS Zähler",
         "id": 0,
->>>>>>> 240bad71
         "type": "counter",
         "configuration":
         {
             "version": 1
         }
     }
-<<<<<<< HEAD
 
-
-class AlphaEssCounter():
-    def __init__(self, client: connect_tcp.ConnectTcp, component_config: dict) -> None:
-        try:
-            self.client = client
-            self.data["config"] = component_config
-            self.value_store = (store.ValueStoreFactory().get_storage("counter"))()
-        except Exception as e:
-            log.MainLogger().error("Fehler im Modul "+self.data["config"]["name"], e)
-
-    def read(self):
-        try:
-            log.MainLogger().debug("Komponente "+self.data["config"]["name"]+" auslesen.")
-            time.sleep(0.1)
-            factory_method = self.__version_factory(self.data["config"]["configuration"]["version"])
-            power_all, exported, imported, currents = factory_method(sdmid=85)
-
-            self.value_store.set(self.data["config"]["id"], voltages=[0, 0, 0], currents=currents, powers=[0, 0, 0], power_factors=[0, 0, 0], imported=imported, exported=exported, power_all=power_all, frequency=50)
-        except Exception as e:
-            log.MainLogger().error("Fehler im Modul "+self.data["config"]["name"], e)
-=======
-
->>>>>>> 240bad71
 
 class AlphaEssCounter(AbstractCounter):
     def __init__(self, device_id: int, component_config: dict, tcp_client: modbus.ModbusClient) -> None:
         try:
             super().__init__(device_id, component_config, tcp_client)
         except Exception as e:
-<<<<<<< HEAD
-            log.MainLogger().error("Fehler im Modul "+self.data["config"]["name"], e)
-=======
             self.process_error(e)
->>>>>>> 240bad71
 
     def get_values(self) -> CounterState:
         log.MainLogger().debug(
@@ -83,21 +48,6 @@
 
     def __get_values_before_v123(self, unit: int) -> CounterState:
         try:
-<<<<<<< HEAD
-            power_all = self.client.read_binary_registers_to_int(0x0006, 4, sdmid, 32)
-            exported = self.client.read_binary_registers_to_int(0x0008, 4, sdmid, 32)
-            if exported is not None:
-                exported = exported * 10
-            imported = self.client.read_binary_registers_to_int(0x000A, 4, sdmid, 32)
-            if imported is not None:
-                imported = imported * 10
-            currents = []
-            regs = [0x0000, 0x0002, 0x0004]
-            for register in regs:
-                value = self.client.read_binary_registers_to_int(register, 4, sdmid, 32)
-                if value is not None:
-                    value = value / 230
-=======
             power_all = self.client.read_holding_registers(
                 0x0006, modbus.ModbusDataType.INT_32, unit=unit)
             exported = self.client.read_holding_registers(
@@ -109,7 +59,6 @@
             for register in regs:
                 value = self.client.read_holding_registers(
                     register, modbus.ModbusDataType.INT_32, unit=unit) / 230
->>>>>>> 240bad71
                 currents.append(value)
 
             counter_state = CounterState(
@@ -126,29 +75,10 @@
         except ModuleError:
             raise
         except Exception as e:
-<<<<<<< HEAD
-            log.MainLogger().error("Fehler im Modul "+self.data["config"]["name"], e)
-=======
             self.process_error(e)
->>>>>>> 240bad71
 
     def __get_values_since_v123(self, unit: int) -> CounterState:
         try:
-<<<<<<< HEAD
-            power_all = self.client.read_binary_registers_to_int(0x0021, 4, sdmid, 32)
-            exported = self.client.read_binary_registers_to_int(0x0010, 4, sdmid, 32)
-            if exported is not None:
-                exported = exported * 10
-            imported = self.client.read_binary_registers_to_int(0x0012, 4, sdmid, 32)
-            if imported is not None:
-                imported = imported * 10
-            currents = []
-            regs = [0x0017, 0x0018, 0x0019]
-            for register in regs:
-                value = self.client.read_binary_registers_to_int(register, 2, sdmid, 16)
-                if value is not None:
-                    value = value / 1000
-=======
             power_all = self.client.read_holding_registers(
                 0x0021, modbus.ModbusDataType.INT_32, unit=unit)
             exported = self.client.read_holding_registers(
@@ -160,7 +90,6 @@
             for register in regs:
                 value = self.client.read_holding_registers(
                     register, modbus.ModbusDataType.INT_16, unit=unit) / 1000
->>>>>>> 240bad71
                 currents.append(value)
 
             counter_state = CounterState(
@@ -177,8 +106,4 @@
         except ModuleError:
             raise
         except Exception as e:
-<<<<<<< HEAD
-            log.MainLogger().error("Fehler im Modul "+self.data["config"]["name"], e)
-=======
-            self.process_error(e)
->>>>>>> 240bad71
+            self.process_error(e)