#!/usr/bin/python3
import logging
import time
from typing import Optional

from control import data
from helpermodules.utils.error_handling import CP_ERROR, ErrorTimerContext
from modules.chargepoints.openwb_series2_satellit.config import OpenWBseries2Satellit
from modules.common import modbus
from modules.common.abstract_chargepoint import AbstractChargepoint
from modules.common.abstract_device import DeviceDescriptor
from modules.common.component_context import SingleComponentUpdateContext
from modules.common.fault_state import ComponentInfo, FaultState
from modules.common.store import get_chargepoint_value_store
from modules.common.component_state import ChargepointState
from modules.common.version_by_telnet import get_version_by_telnet
from modules.internal_chargepoint_handler.clients import EVSE_ID_CP0, EVSE_ID_ONE_BUS_CP1, ClientHandler

log = logging.getLogger(__name__)


class ChargepointModule(AbstractChargepoint):
    VALID_MODELS = {
        "type": "openWB Satellit",
        "versions": ["2.0"]
    }
    # 1/3 des Regelintervalls für Abfrage der Werte, davon die Hälfte je Duo-LP
    CP1_DELAY = data.data.general_data.data.control_interval / 6
    CP1_DELAY_STARTUP = 4
    ID_PHASE_SWITCH_UNIT = 3

    def __init__(self, config: OpenWBseries2Satellit) -> None:
        self.config = config
        self.fault_state = FaultState(ComponentInfo(self.config.id, "Ladepunkt", "chargepoint"))
        self.version: Optional[bool] = None
        with SingleComponentUpdateContext(self.fault_state):
            self.delay_second_cp(self.CP1_DELAY_STARTUP)
            self.store = get_chargepoint_value_store(self.config.id)
            self.client_error_context = ErrorTimerContext(
                f"openWB/set/chargepoint/{self.config.id}/get/error_timestamp", CP_ERROR, hide_exception=True)
            self._create_client()
            self._validate_version()
        self.max_evse_current = self._client.evse_client.get_max_current()

    def delay_second_cp(self, delay: float):
        if self.config.configuration.duo_num == 0:
            return
        else:
            time.sleep(delay)

    def _create_client(self):
        self._client = ClientHandler(
            self.config.configuration.duo_num,
            modbus.ModbusTcpClient_(self.config.configuration.ip_address, 8899),
            EVSE_ID_CP0 if self.config.configuration.duo_num == 0 else EVSE_ID_ONE_BUS_CP1,
            self.fault_state)

    def _validate_version(self):
        try:
            parsed_answer = get_version_by_telnet(
                f'{self.VALID_MODELS["type"]} {self.VALID_MODELS["versions"][0]}', self.config.configuration.ip_address)
            for version in self.VALID_MODELS["versions"]:
                if version in parsed_answer:
                    self.version = True
                    log.debug("Firmware des openWB satellit ist mit openWB software2 kompatibel.")
                else:
                    self.version = False
                    raise ValueError
        except (ConnectionRefusedError, ValueError) as e:
            e.args += (("Firmware des openWB satellit ist nicht mit openWB software2 kompatibel. "
                        "Bitte den Support kontaktieren."),)
            raise e

    def get_values(self) -> None:
        with SingleComponentUpdateContext(self.fault_state):
            if self.version is not None:
                with self.client_error_context:
                    try:
                        self.delay_second_cp(self.CP1_DELAY)
                        with self._client.client:
                            self._client.check_hardware(self.fault_state)
                            if self.version is False:
                                self._validate_version()
                            currents = self._client.meter_client.get_currents()
                            phases_in_use = sum(1 for current in currents if current > 3)
                            plug_state, charge_state, _ = self._client.evse_client.get_plug_charge_state()

                            chargepoint_state = ChargepointState(
                                power=self._client.meter_client.get_power()[1],
                                currents=currents,
                                imported=self._client.meter_client.get_imported(),
                                exported=0,
                                voltages=self._client.meter_client.get_voltages(),
                                plug_state=plug_state,
                                charge_state=charge_state,
                                phases_in_use=phases_in_use,
                                serial_number=self._client.meter_client.get_serial_number(),
<<<<<<< HEAD
                                meter_model=self._client.meter_client.get_model()
=======
                                max_evse_current=self.max_evse_current
>>>>>>> ec68a899
                            )
                        self.store.set(chargepoint_state)
                        self.client_error_context.reset_error_counter()
                    except AttributeError:
                        self._create_client()
                        self._validate_version()
            else:
                self._create_client()
                self._validate_version()

    def set_current(self, current: float) -> None:
        if self.version is not None:
            if self.client_error_context.error_counter_exceeded():
                current = 0
            with SingleComponentUpdateContext(self.fault_state, update_always=False):
                with self.client_error_context:
                    try:
                        self.delay_second_cp(self.CP1_DELAY)
                        with self._client.client:
                            self._client.check_hardware(self.fault_state)
                            if self.version:
                                self._client.evse_client.set_current(int(current))
                            else:
                                self._client.evse_client.set_current(0)
                    except AttributeError:
                        self._create_client()
                        self._validate_version()

    def switch_phases(self, phases_to_use: int, duration: int) -> None:
        if self.version is not None:
            with SingleComponentUpdateContext(self.fault_state, update_always=False):
                with self.client_error_context:
                    try:
                        with self._client.client:
                            self._client.check_hardware(self.fault_state)
                            if phases_to_use == 1:
                                self._client.client.delegate.write_register(
                                    0x0001, 256, unit=self.ID_PHASE_SWITCH_UNIT)
                                time.sleep(1)
                                self._client.client.delegate.write_register(
                                    0x0001, 512, unit=self.ID_PHASE_SWITCH_UNIT)
                            else:
                                self._client.client.delegate.write_register(
                                    0x0002, 512, unit=self.ID_PHASE_SWITCH_UNIT)
                                time.sleep(1)
                                self._client.client.delegate.write_register(
                                    0x0002, 256, unit=self.ID_PHASE_SWITCH_UNIT)
                    except AttributeError:
                        self._create_client()
                        self._validate_version()


chargepoint_descriptor = DeviceDescriptor(configuration_factory=OpenWBseries2Satellit)<|MERGE_RESOLUTION|>--- conflicted
+++ resolved
@@ -95,11 +95,8 @@
                                 charge_state=charge_state,
                                 phases_in_use=phases_in_use,
                                 serial_number=self._client.meter_client.get_serial_number(),
-<<<<<<< HEAD
+                                max_evse_current=self.max_evse_current,
                                 meter_model=self._client.meter_client.get_model()
-=======
-                                max_evse_current=self.max_evse_current
->>>>>>> ec68a899
                             )
                         self.store.set(chargepoint_state)
                         self.client_error_context.reset_error_counter()
