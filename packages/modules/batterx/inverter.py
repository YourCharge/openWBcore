#!/usr/bin/env python3

from typing import Dict

from modules.common import simcount
from modules.common.component_state import InverterState
from modules.common.fault_state import ComponentInfo
from modules.common.store import get_inverter_value_store


def get_default_config() -> dict:
    return {
        "name": "BatterX Wechselrichter",
        "id": 0,
        "type": "inverter",
        "configuration": {}
    }


class BatterXInverter:
    def __init__(self, device_id: int, component_config: dict) -> None:
        self.__device_id = device_id
        self.component_config = component_config
        self.__sim_count = simcount.SimCountFactory().get_sim_counter()()
        self.simulation = {}
        self.__store = get_inverter_value_store(component_config["id"])
        self.component_info = ComponentInfo.from_component_config(component_config)

    def update(self, resp: Dict) -> None:
        power = resp["1634"]["0"] * -1

<<<<<<< HEAD
        topic = "openWB/set/system/device/" + str(self.__device_id)+"/component/" + str(self.component_config["id"])+"/"
        _, exported = self.__sim_count.sim_count(power, topic=topic, data=self.__simulation, prefix="pv")
=======
        topic_str = "openWB/set/system/device/" + str(self.__device_id) + \
            "/component/" + str(self.component_config["id"])+"/"
        _, counter = self.__sim_count.sim_count(power,
                                                topic=topic_str,
                                                data=self.simulation,
                                                prefix="pv%s" % ("" if self.component_config["id"] == 1 else "2"))
>>>>>>> 4b65a4d3

        inverter_state = InverterState(
            power=power,
            exported=exported
        )
        self.__store.set(inverter_state)<|MERGE_RESOLUTION|>--- conflicted
+++ resolved
@@ -29,17 +29,12 @@
     def update(self, resp: Dict) -> None:
         power = resp["1634"]["0"] * -1
 
-<<<<<<< HEAD
-        topic = "openWB/set/system/device/" + str(self.__device_id)+"/component/" + str(self.component_config["id"])+"/"
-        _, exported = self.__sim_count.sim_count(power, topic=topic, data=self.__simulation, prefix="pv")
-=======
         topic_str = "openWB/set/system/device/" + str(self.__device_id) + \
             "/component/" + str(self.component_config["id"])+"/"
-        _, counter = self.__sim_count.sim_count(power,
-                                                topic=topic_str,
-                                                data=self.simulation,
-                                                prefix="pv%s" % ("" if self.component_config["id"] == 1 else "2"))
->>>>>>> 4b65a4d3
+        _, exported = self.__sim_count.sim_count(power,
+                                                 topic=topic_str,
+                                                 data=self.simulation,
+                                                 prefix="pv%s" % ("" if self.component_config["id"] == 1 else "2"))
 
         inverter_state = InverterState(
             power=power,
