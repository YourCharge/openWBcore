import logging
from pathlib import Path
from typing import List, NamedTuple, Optional, Tuple, Union
from helpermodules.logger import ModifyLoglevelContext
from modules.common.fault_state import FaultState
from modules.common.hardware_check import SeriesHardwareCheckMixin

from modules.common.modbus import ModbusSerialClient_, ModbusTcpClient_
from modules.common import mpm3pm, sdm, algodue
from modules.common import evse
from modules.common import b23

log = logging.getLogger(__name__)


BUS_SOURCES = ("/dev/ttyUSB0", "/dev/ttyUSB1", "/dev/ttyACM0", "/dev/serial0")

<<<<<<< HEAD
METERS = Union[mpm3pm.Mpm3pm, sdm.Sdm630, b23.B23, algodue.Algodue]
=======
METERS = Union[mpm3pm.Mpm3pm, sdm.Sdm630_72, b23.B23]
>>>>>>> f4221b41
meter_config = NamedTuple("meter_config", [('type', METERS), ('modbus_id', int)])

# Note: Algodue meters expect entry of modbus ID in hex. 9b = 155, 9c = 156.
#       We code ID in hex here so it's exactly what must be entered in meter.
CP0_METERS = [meter_config(mpm3pm.Mpm3pm, modbus_id=5),
<<<<<<< HEAD
              meter_config(sdm.Sdm630, modbus_id=105),
              meter_config(b23.B23, modbus_id=201),
              meter_config(algodue.Algodue, modbus_id=0x9b)]

CP1_METERS = [meter_config(mpm3pm.Mpm3pm, modbus_id=6),
              meter_config(sdm.Sdm630, modbus_id=106),
              meter_config(algodue.Algodue, modbus_id=0x9c)]
=======
              meter_config(sdm.Sdm630_72, modbus_id=105),
              meter_config(b23.B23, modbus_id=201)]

CP1_METERS = [meter_config(mpm3pm.Mpm3pm, modbus_id=6), meter_config(sdm.Sdm630_72, modbus_id=106)]
>>>>>>> f4221b41

EVSE_ID_CP0 = [1]
EVSE_ID_TWO_BUSSES_CP1 = [1, 2]
EVSE_ID_ONE_BUS_CP1 = [2]
EVSE_MIN_FIRMWARE = 7


class ClientHandler(SeriesHardwareCheckMixin):
    def __init__(self,
                 local_charge_point_num: int,
                 client: Union[ModbusSerialClient_, ModbusTcpClient_],
                 evse_ids: List[int],
                 fault_state: FaultState) -> None:
        self.client = client
        self.local_charge_point_num = local_charge_point_num
        self.evse_client = self._evse_factory(client, evse_ids)
        self.meter_client = self.find_meter_client(CP0_METERS if self.local_charge_point_num == 0 else CP1_METERS,
                                                   client)
        with client:
            self.check_hardware(fault_state)
        self.read_error = 0

    def _evse_factory(self, client: Union[ModbusSerialClient_, ModbusTcpClient_], evse_ids: List[int]) -> evse.Evse:
        for modbus_id in evse_ids:
            evse_client = evse.Evse(modbus_id, client)
            with client:
                try:
                    if evse_client.get_firmware_version() > EVSE_MIN_FIRMWARE:
                        log.debug(client)
                        with ModifyLoglevelContext(log, logging.DEBUG):
                            log.debug("Modbus-ID der EVSE an LP"+str(self.local_charge_point_num)+": "+str(modbus_id))
                        return evse_client
                except Exception:
                    pass
        else:
            return None

    @staticmethod
    def find_meter_client(meters: List[meter_config], client: Union[ModbusSerialClient_, ModbusTcpClient_]) -> METERS:
        for meter_type, modbus_id in meters:
            meter_client = meter_type(modbus_id, client)
            with client:
                try:
                    if meter_client.get_voltages()[0] > 200:
                        with ModifyLoglevelContext(log, logging.DEBUG):
                            log.error("Verbauter Zähler: "+str(meter_type)+" mit Modbus-ID: "+str(modbus_id))
                        return meter_client
                except Exception:
                    log.debug(client)
                    log.debug(f"Zähler {meter_type} mit Modbus-ID:{modbus_id} antwortet nicht.")
        else:
            return None

    def get_pins_phase_switch(self, new_phases: int) -> Tuple[int, int]:
        # return gpio_cp, gpio_relay
        if self.local_charge_point_num == 0:
            return 22, 29 if new_phases == 1 else 37
        else:
            return 15, 11 if new_phases == 1 else 13

    def get_pins_cp_interruption(self) -> int:
        # return gpio_cp, gpio_relay
        if self.local_charge_point_num == 0:
            return 22
        else:
            return 15


def client_factory(local_charge_point_num: int,
                   fault_state: FaultState,
                   created_client_handler: Optional[ClientHandler] = None) -> ClientHandler:
    serial_client, evse_ids = get_modbus_client(
        local_charge_point_num, created_client_handler)
    return ClientHandler(local_charge_point_num, serial_client, evse_ids, fault_state)


def get_modbus_client(local_charge_point_num: int,
                      created_client_handler: Optional[ClientHandler] = None):
    tty_devices = list(Path("/dev/serial/by-path").glob("*"))
    log.debug("tty_devices"+str(tty_devices))
    resolved_devices = [str(file.resolve()) for file in tty_devices]
    log.debug("resolved_devices"+str(resolved_devices))
    counter = len(resolved_devices)
    if counter == 0:
        # Wenn kein USB-Gerät gefunden wird, wird der Modbus-Anschluss der AddOn-Platine genutzt (/dev/serial0)
        serial_client = ModbusSerialClient_("/dev/serial0")
        if local_charge_point_num == 0:
            evse_ids = EVSE_ID_CP0
        else:
            evse_ids = EVSE_ID_ONE_BUS_CP1
    elif counter == 1 and resolved_devices[0] in BUS_SOURCES:
        if local_charge_point_num == 0:
            with ModifyLoglevelContext(log, logging.DEBUG):
                log.debug("LP0 Device: "+str(resolved_devices[0]))
            serial_client = ModbusSerialClient_(resolved_devices[0])
            evse_ids = EVSE_ID_CP0
        else:
            # Don't create two clients for one source!
            with ModifyLoglevelContext(log, logging.DEBUG):
                log.debug("LP1 gleiches Device wie LP0")
            if created_client_handler:
                serial_client = created_client_handler.client
            else:
                serial_client = ModbusSerialClient_(resolved_devices[0])
            evse_ids = EVSE_ID_ONE_BUS_CP1
    elif counter > 1:
        with ModifyLoglevelContext(log, logging.DEBUG):
            log.debug("found "+str(counter)+" possible usb devices: "+str(resolved_devices))
        if local_charge_point_num == 0:
            meters = CP0_METERS
            evse_ids = EVSE_ID_CP0
        else:
            meters = CP1_METERS
            evse_ids = EVSE_ID_TWO_BUSSES_CP1
        for device in BUS_SOURCES:
            if device in resolved_devices:
                serial_client = ModbusSerialClient_(device)
                # Source immer an der Modbus-ID des Zählers fest machen, da diese immer fest ist.
                # Die USB-Anschlüsse können vertauscht sein.
                detected_device = ClientHandler.find_meter_client(meters, serial_client)
                if detected_device:
                    break
        with ModifyLoglevelContext(log, logging.DEBUG):
            log.debug("LP"+str(local_charge_point_num)+" Device: "+str(device))
    return serial_client, evse_ids<|MERGE_RESOLUTION|>--- conflicted
+++ resolved
@@ -15,30 +15,19 @@
 
 BUS_SOURCES = ("/dev/ttyUSB0", "/dev/ttyUSB1", "/dev/ttyACM0", "/dev/serial0")
 
-<<<<<<< HEAD
-METERS = Union[mpm3pm.Mpm3pm, sdm.Sdm630, b23.B23, algodue.Algodue]
-=======
-METERS = Union[mpm3pm.Mpm3pm, sdm.Sdm630_72, b23.B23]
->>>>>>> f4221b41
+METERS = Union[mpm3pm.Mpm3pm, sdm.Sdm630_72, b23.B23, algodue.Algodue]
 meter_config = NamedTuple("meter_config", [('type', METERS), ('modbus_id', int)])
 
 # Note: Algodue meters expect entry of modbus ID in hex. 9b = 155, 9c = 156.
 #       We code ID in hex here so it's exactly what must be entered in meter.
 CP0_METERS = [meter_config(mpm3pm.Mpm3pm, modbus_id=5),
-<<<<<<< HEAD
-              meter_config(sdm.Sdm630, modbus_id=105),
+              meter_config(sdm.Sdm630_72, modbus_id=105),
               meter_config(b23.B23, modbus_id=201),
               meter_config(algodue.Algodue, modbus_id=0x9b)]
 
 CP1_METERS = [meter_config(mpm3pm.Mpm3pm, modbus_id=6),
-              meter_config(sdm.Sdm630, modbus_id=106),
+              meter_config(sdm.Sdm630_72, modbus_id=106),
               meter_config(algodue.Algodue, modbus_id=0x9c)]
-=======
-              meter_config(sdm.Sdm630_72, modbus_id=105),
-              meter_config(b23.B23, modbus_id=201)]
-
-CP1_METERS = [meter_config(mpm3pm.Mpm3pm, modbus_id=6), meter_config(sdm.Sdm630_72, modbus_id=106)]
->>>>>>> f4221b41
 
 EVSE_ID_CP0 = [1]
 EVSE_ID_TWO_BUSSES_CP1 = [1, 2]
