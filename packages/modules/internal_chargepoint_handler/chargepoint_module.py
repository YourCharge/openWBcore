import logging

import time
from typing import Tuple

from modules.common.abstract_chargepoint import AbstractChargepoint
from modules.common.component_context import SingleComponentUpdateContext
from modules.common.component_state import ChargepointState
from modules.common.fault_state import ComponentInfo, FaultState
from modules.common.store import get_internal_chargepoint_value_store
from modules.internal_chargepoint_handler.clients import ClientHandler

log = logging.getLogger(__name__)

try:
    import RPi.GPIO as GPIO
except ImportError:
    log.info("failed to import RPi.GPIO! maybe we are not running on a pi")


class ChargepointModule(AbstractChargepoint):
    PLUG_STANDBY_POWER_THRESHOLD = 10

    def __init__(self, local_charge_point_num: int, client_handler: ClientHandler, parent_hostname: str) -> None:
        self.local_charge_point_num = local_charge_point_num
        self.component_info = ComponentInfo(
            local_charge_point_num,
            "Ladepunkt "+str(local_charge_point_num), "internal_chargepoint", parent_hostname)
        self.store = get_internal_chargepoint_value_store(local_charge_point_num)
        self.old_plug_state = False
        self.old_phases_in_use = 0
        self.__client = client_handler
        version = self.__client.evse_client.get_firmware_version()
        if version < 17:
            self._precise_current = False
        else:
            if self.__client.evse_client.is_precise_current_active() is False:
                self.__client.evse_client.activate_precise_current()
            self._precise_current = self.__client.evse_client.is_precise_current_active()

    def set_current(self, current: float) -> None:
        with SingleComponentUpdateContext(self.component_info):
            formatted_current = int(current*100) if self._precise_current else int(current)
            if self.set_current_evse != formatted_current:
                self.__client.evse_client.set_current(formatted_current)

    def get_values(self, phase_switch_cp_active: bool, last_tag: str) -> Tuple[ChargepointState, float]:
        try:
            powers, power = self.__client.meter_client.get_power()
            if power < self.PLUG_STANDBY_POWER_THRESHOLD:
                power = 0
            voltages = self.__client.meter_client.get_voltages()
            currents = self.__client.meter_client.get_currents()
            imported = self.__client.meter_client.get_imported()
            power_factors = self.__client.meter_client.get_power_factors()
            frequency = self.__client.meter_client.get_frequency()
            phases_in_use = sum(1 for current in currents if current > 3)
            if phases_in_use == 0:
                phases_in_use = self.old_phases_in_use
            else:
                self.old_phases_in_use = phases_in_use

            time.sleep(0.1)
            plug_state, charge_state, self.set_current_evse = self.__client.evse_client.get_plug_charge_state()
            self.__client.read_error = 0

            if phase_switch_cp_active:
                # Während des Threads wird die CP-Leitung unterbrochen, das EV soll aber als angesteckt betrachtet
                # werden. In 1.9 war das kein Problem, da währenddessen keine Werte von der EVSE abgefragt wurden.
                log.debug(
                    "Plug_state %s beibehalten, da CP-Unterbrechung oder Phasenumschaltung aktiv.", self.old_plug_state
                )
                plug_state = self.old_plug_state
            else:
                self.old_plug_state = plug_state

            chargepoint_state = ChargepointState(
                power=power,
                currents=currents,
                imported=imported,
                exported=0,
                powers=powers,
                voltages=voltages,
                frequency=frequency,
                plug_state=plug_state,
                charge_state=charge_state,
                phases_in_use=phases_in_use,
<<<<<<< HEAD
                rfid=last_tag
=======
                power_factors=power_factors,
                rfid=rfid
>>>>>>> d12d26bc
            )
        except Exception as e:
            self.__client.read_error += 1
            if self.__client.read_error > 5:
                log.exception(
                    "Anhaltender Fehler beim Auslesen der EVSE. Lade- und Stecker-Status werden zurückgesetzt.")
                plug_state = False
                charge_state = False
                chargepoint_state = ChargepointState(
                    plug_state=plug_state,
                    charge_state=charge_state,
                    phases_in_use=0
                )
                FaultState.error(__name__ + " " + str(type(e)) + " " + str(e)).store_error(self.component_info)
            else:
                self.__client.check_hardware()
                raise FaultState.error(__name__ + " " + str(type(e)) + " " + str(e)) from e

        self.store.set(chargepoint_state)
        self.store.update()
        return chargepoint_state, self.set_current_evse

    def perform_phase_switch(self, phases_to_use: int, duration: int) -> None:
        gpio_cp, gpio_relay = self.__client.get_pins_phase_switch(phases_to_use)
        with SingleComponentUpdateContext(self.component_info):
            self.__client.evse_client.set_current(0)
        time.sleep(1)
        GPIO.output(gpio_cp, GPIO.HIGH)  # CP off
        GPIO.output(gpio_relay, GPIO.HIGH)  # 3 on/off
        time.sleep(duration)
        GPIO.output(gpio_relay, GPIO.LOW)  # 3 on/off
        time.sleep(duration)
        GPIO.output(gpio_cp, GPIO.LOW)  # CP on
        time.sleep(1)

    def perform_cp_interruption(self, duration: int) -> None:
        gpio_cp = self.__client.get_pins_cp_interruption()
        with SingleComponentUpdateContext(self.component_info):
            self.__client.evse_client.set_current(0)
        GPIO.setwarnings(False)
        GPIO.setmode(GPIO.BOARD)
        GPIO.setup(gpio_cp, GPIO.OUT)

        GPIO.output(gpio_cp, GPIO.HIGH)
        time.sleep(duration)
        GPIO.output(gpio_cp, GPIO.LOW)<|MERGE_RESOLUTION|>--- conflicted
+++ resolved
@@ -85,12 +85,8 @@
                 plug_state=plug_state,
                 charge_state=charge_state,
                 phases_in_use=phases_in_use,
-<<<<<<< HEAD
+                power_factors=power_factors,
                 rfid=last_tag
-=======
-                power_factors=power_factors,
-                rfid=rfid
->>>>>>> d12d26bc
             )
         except Exception as e:
             self.__client.read_error += 1
