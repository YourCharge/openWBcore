import logging

import time
from helpermodules.logger import ModifyLoglevelContext

from helpermodules.utils.error_handling import CP_ERROR, ErrorTimerContext
from modules.common.abstract_chargepoint import AbstractChargepoint
from modules.common.component_context import SingleComponentUpdateContext
from modules.common.component_state import ChargepointState
from modules.common.fault_state import ComponentInfo, FaultState
from modules.common.store import get_internal_chargepoint_value_store, get_chargepoint_value_store
from modules.internal_chargepoint_handler.clients import ClientHandler

log = logging.getLogger(__name__)

try:
    import RPi.GPIO as GPIO
except ImportError:
    log.info("failed to import RPi.GPIO! maybe we are not running on a pi")


class ChargepointModule(AbstractChargepoint):
    PLUG_STANDBY_POWER_THRESHOLD = 10

    def __init__(self, local_charge_point_num: int,
                 client_handler: ClientHandler,
                 parent_hostname: str,
                 parent_cp: int,
                 hierarchy_id: int) -> None:
        self.local_charge_point_num = local_charge_point_num
        self.fault_state = FaultState(ComponentInfo(
            hierarchy_id,
            "Ladepunkt "+str(local_charge_point_num),
            "chargepoint",
            parent_id=parent_cp,
            parent_hostname=parent_hostname))
        self.store_internal = get_internal_chargepoint_value_store(local_charge_point_num)
        self.store = get_chargepoint_value_store(hierarchy_id)
        self.client_error_context = ErrorTimerContext(
            f"openWB/set/internal_chargepoint/{local_charge_point_num}/get/error_timestamp",
            CP_ERROR,
            hide_exception=True)
        self.old_plug_state = False
        self.old_phases_in_use = 0
        self.old_chargepoint_state = ChargepointState()
        self._client = client_handler
        self.standard_socket_handler = None
        version = self._client.evse_client.get_firmware_version()
        with ModifyLoglevelContext(log, logging.DEBUG):
            log.debug(f"Firmware-Version der EVSE: {version}")
        if version < 17:
            self._precise_current = False
        else:
            if self._client.evse_client.is_precise_current_active() is False:
                self._client.evse_client.activate_precise_current()
            self._precise_current = self._client.evse_client.is_precise_current_active()
        self.max_evse_current = self._client.evse_client.get_max_current()

    def set_current(self, current: float) -> None:
        with SingleComponentUpdateContext(self.fault_state, update_always=False):
            formatted_current = int(current*100) if self._precise_current else int(current)
            if self.set_current_evse != formatted_current:
                self._client.evse_client.set_current(formatted_current)

    def get_values(self, phase_switch_cp_active: bool, last_tag: str) -> ChargepointState:
        def store_state(chargepoint_state: ChargepointState) -> None:
            self.store.set(chargepoint_state)
            self.store.update()
            self.store_internal.set(chargepoint_state)
            self.store_internal.update()
        with self.client_error_context:
            chargepoint_state = self.old_chargepoint_state
            self.set_current_evse = chargepoint_state.evse_current

            self._client.check_hardware(self.fault_state)
            powers, power = self._client.meter_client.get_power()
            if power < self.PLUG_STANDBY_POWER_THRESHOLD:
                power = 0
            voltages = self._client.meter_client.get_voltages()
            currents = self._client.meter_client.get_currents()
            imported = self._client.meter_client.get_imported()
            power_factors = self._client.meter_client.get_power_factors()
            frequency = self._client.meter_client.get_frequency()
            serial_number = self._client.meter_client.get_serial_number()
            meter_model = self._client.meter_client.get_model()
            phases_in_use = sum(1 for current in currents if current > 3)
            if phases_in_use == 0:
                phases_in_use = self.old_phases_in_use
            else:
                self.old_phases_in_use = phases_in_use

            time.sleep(0.1)
            plug_state, charge_state, self.set_current_evse = self._client.evse_client.get_plug_charge_state()
            self.client_error_context.reset_error_counter()

            if phase_switch_cp_active:
                # Während des Threads wird die CP-Leitung unterbrochen, das EV soll aber als angesteckt betrachtet
                # werden. In 1.9 war das kein Problem, da währenddessen keine Werte von der EVSE abgefragt wurden.
                log.debug(
                    "Plug_state %s beibehalten, da CP-Unterbrechung oder Phasenumschaltung aktiv.", self.old_plug_state
                )
                plug_state = self.old_plug_state
            else:
                self.old_plug_state = plug_state

            if self.standard_socket_handler is not None:
                try:
                    time.sleep(0.1)
                    self.standard_socket_handler.update()
                except Exception as e:
                    log.error(f"YC standard socket handler update() failure (ignored): {str(type(e))} {str(e)}")

            chargepoint_state = ChargepointState(
                power=power,
                currents=currents,
                imported=imported,
                exported=0,
                powers=powers,
                voltages=voltages,
                frequency=frequency,
                plug_state=plug_state,
                charge_state=charge_state,
                phases_in_use=phases_in_use,
                power_factors=power_factors,
                rfid=last_tag,
                evse_current=self.set_current_evse,
                serial_number=serial_number,
<<<<<<< HEAD
                meter_model=meter_model
=======
                max_evse_current=self.max_evse_current
>>>>>>> ec68a899
            )
        if self.client_error_context.error_counter_exceeded():
            chargepoint_state = ChargepointState()
            chargepoint_state.plug_state = False
            chargepoint_state.charge_state = False
            chargepoint_state.imported = self.old_chargepoint_state.imported
            chargepoint_state.exported = self.old_chargepoint_state.exported

        store_state(chargepoint_state)
        self.old_chargepoint_state = chargepoint_state
        return chargepoint_state

    def perform_phase_switch(self, phases_to_use: int, duration: int) -> None:
        gpio_cp, gpio_relay = self._client.get_pins_phase_switch(phases_to_use)
        with SingleComponentUpdateContext(self.fault_state, update_always=False):
            self._client.evse_client.set_current(0)
        time.sleep(1)
        GPIO.output(gpio_cp, GPIO.HIGH)  # CP off
        GPIO.output(gpio_relay, GPIO.HIGH)  # 3 on/off
        time.sleep(duration)
        GPIO.output(gpio_relay, GPIO.LOW)  # 3 on/off
        time.sleep(duration)
        GPIO.output(gpio_cp, GPIO.LOW)  # CP on
        time.sleep(1)

    def perform_cp_interruption(self, duration: int) -> None:
        gpio_cp = self._client.get_pins_cp_interruption()
        with SingleComponentUpdateContext(self.fault_state, update_always=False):
            self._client.evse_client.set_current(0)
        GPIO.setwarnings(False)
        GPIO.setmode(GPIO.BOARD)
        GPIO.setup(gpio_cp, GPIO.OUT)

        GPIO.output(gpio_cp, GPIO.HIGH)
        time.sleep(duration)
        GPIO.output(gpio_cp, GPIO.LOW)<|MERGE_RESOLUTION|>--- conflicted
+++ resolved
@@ -125,11 +125,8 @@
                 rfid=last_tag,
                 evse_current=self.set_current_evse,
                 serial_number=serial_number,
-<<<<<<< HEAD
-                meter_model=meter_model
-=======
+                meter_model=meter_model,
                 max_evse_current=self.max_evse_current
->>>>>>> ec68a899
             )
         if self.client_error_context.error_counter_exceeded():
             chargepoint_state = ChargepointState()
