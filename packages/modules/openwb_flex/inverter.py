#!/usr/bin/env python3

from helpermodules.log import MainLogger
from modules.common import modbus
from modules.common.component_state import InverterState
from modules.common.fault_state import ComponentInfo
from modules.common.store import get_inverter_value_store
from modules.openwb_flex.versions import kit_counter_inverter_version_factory


def get_default_config() -> dict:
    return {
        "name": "PV-Kit flex",
        "type": "inverter",
        "id": None,
        "configuration":
            {
                "version": 2,
                "id": 116
            }
    }


class PvKitFlex:
    def __init__(self, device_id: int, component_config: dict, tcp_client: modbus.ModbusClient) -> None:
        self.component_config = component_config
        factory = kit_counter_inverter_version_factory(
            component_config["configuration"]["version"])
        self.__client = factory(component_config["configuration"]["id"], tcp_client)
        self.__tcp_client = tcp_client
        self.__store = get_inverter_value_store(component_config["id"])
        self.component_info = ComponentInfo.from_component_config(component_config)

    def update(self) -> None:
        """ liest die Werte des Moduls aus.
        """
        try:
            counter = self.__client.get_counter()
            powers, power = self.__client.get_power()

            version = self.component_config["configuration"]["version"]
            if version == 1:
                power = sum(powers)
            if power > 10:
                power = power*-1
            currents = self.__client.get_currents()
        finally:
            self.__tcp_client.close_connection()

<<<<<<< HEAD
        MainLogger().debug("PV-Kit Leistung[W]: "+str(power_all))
=======
        log.MainLogger().debug("PV-Kit Leistung[W]: "+str(power))
>>>>>>> 4af62f02
        inverter_state = InverterState(
            power=power,
            counter=counter,
            currents=currents
        )
        self.__store.set(inverter_state)<|MERGE_RESOLUTION|>--- conflicted
+++ resolved
@@ -47,11 +47,7 @@
         finally:
             self.__tcp_client.close_connection()
 
-<<<<<<< HEAD
-        MainLogger().debug("PV-Kit Leistung[W]: "+str(power_all))
-=======
-        log.MainLogger().debug("PV-Kit Leistung[W]: "+str(power))
->>>>>>> 4af62f02
+        MainLogger().debug("PV-Kit Leistung[W]: "+str(power))
         inverter_state = InverterState(
             power=power,
             counter=counter,
