--- conflicted
+++ resolved
@@ -50,14 +50,8 @@
                 imported = self.__client.get_imported()
                 exported = self.__client.get_exported()
             else:
-<<<<<<< HEAD
                 currents = self.__client.get_currents()
-        finally:
-            self.__tcp_client.close_connection()
-=======
-                currents = list(map(abs, self.__client.get_currents()))
 
->>>>>>> 6d6c7fab
         if isinstance(self.__client, Mpm3pm):
             currents = [powers[i] / voltages[i] for i in range(3)]
         else:
