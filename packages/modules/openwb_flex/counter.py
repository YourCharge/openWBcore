--- conflicted
+++ resolved
@@ -26,17 +26,6 @@
 
 def get_default() -> dict:
     return {
-<<<<<<< HEAD
-            "name": "EVU-Kit flex",
-            "type": "counter",
-            "id": None,
-            "configuration":
-            {
-                "version": 2,
-                "id": 115
-            }
-        }
-=======
         "name": "EVU-Kit flex",
         "type": "counter",
         "id": None,
@@ -46,7 +35,6 @@
             "id": 115
         }
     }
->>>>>>> eb6b1a51
 
 
 class EvuKitFlex():
