--- conflicted
+++ resolved
@@ -1,24 +1,4 @@
 #!/usr/bin/env python3
-<<<<<<< HEAD
-try:
-    from ...helpermodules import log
-    from ..common import modbus
-    from ..common.abstract_component import AbstractComponent, ComponentUpdater
-    from ..common.component_state import CounterState
-    from ..common.module_error import ComponentInfo
-    from ..common.store import get_counter_value_store
-    from ..common import simcount
-    from ..openwb_flex.versions import kit_version_factory
-except (ImportError, ValueError, SystemError):
-    from helpermodules import log
-    from modules.common import modbus
-    from modules.common.abstract_component import AbstractComponent, ComponentUpdater
-    from modules.common.component_state import CounterState
-    from modules.common.module_error import ComponentInfo
-    from modules.common.store import get_counter_value_store
-    from modules.common import simcount
-    from modules.openwb_flex.versions import kit_version_factory
-=======
 
 from helpermodules import log
 from modules.common import modbus
@@ -27,7 +7,6 @@
 from modules.common.fault_state import ComponentInfo
 from modules.common.store import get_counter_value_store
 from modules.openwb_flex.versions import kit_version_factory
->>>>>>> 3a8207de
 
 
 def get_default_config() -> dict:
@@ -42,21 +21,7 @@
     }
 
 
-<<<<<<< HEAD
-def create_component(device_config: dict, component_config: dict,
-                     modbus_client):
-    return ComponentUpdater(
-        EvuKitFlex(
-            device_config["id"],
-            component_config,
-            modbus_client,
-        ), get_counter_value_store(component_config["id"]))
-
-
-class EvuKitFlex(AbstractComponent[CounterState]):
-=======
 class EvuKitFlex:
->>>>>>> 3a8207de
     def __init__(self, device_id: int, component_config: dict,
                  tcp_client: modbus.ModbusClient) -> None:
         self.__device_id = device_id
@@ -67,61 +32,14 @@
                                 tcp_client)
         self.__tcp_client = tcp_client
         self.__sim_count = simcount.SimCountFactory().get_sim_counter()()
-<<<<<<< HEAD
-        self.simulation = {}
-
-    def get_component_info(self) -> ComponentInfo:
-        return ComponentInfo(self.component_config["id"],
-                             self.component_config["name"],
-                             self.component_config["type"])
-=======
         self.__simulation = {}
         self.__store = get_counter_value_store(component_config["id"])
         self.component_info = ComponentInfo(self.component_config["id"],
                                             self.component_config["name"],
                                             self.component_config["type"])
->>>>>>> 3a8207de
 
     def update(self):
         log.MainLogger().debug("Start kit reading")
-<<<<<<< HEAD
-        voltages = self.__client.get_voltage()
-        power_per_phase, power_all = self.__client.get_power()
-        frequency = self.__client.get_frequency()
-        power_factors = self.__client.get_power_factor()
-
-        version = self.component_config["configuration"]["version"]
-        if version == 0:
-            currents = [(power_per_phase[i] / voltages[i]) for i in range(3)]
-            imported = self.__client.get_imported()
-            exported = self.__client.get_exported()
-        else:
-            if version == 1:
-                power_all = sum(power_per_phase)
-            currents = [
-                abs(current) for current in self.__client.get_current()
-            ]
-            topic_str = "openWB/set/system/device/" + \
-                str(self.__device_id)+"/component/" + \
-                str(self.component_config["id"])+"/"
-            imported, exported = self.__sim_count.sim_count(
-                power_all,
-                topic=topic_str,
-                data=self.simulation,
-                prefix="bezug")
-        log.MainLogger().debug("EVU-Kit Leistung[W]: " + str(power_all))
-        self.__tcp_client.close_connection()
-        counter_state = CounterState(voltages=voltages,
-                                     currents=currents,
-                                     powers=power_per_phase,
-                                     power_factors=power_factors,
-                                     imported=imported,
-                                     exported=exported,
-                                     power_all=power_all,
-                                     frequency=frequency)
-        log.MainLogger().debug("Stop kit reading " + str(power_all))
-        return counter_state
-=======
         # TCP-Verbindung schließen möglichst bevor etwas anderes gemacht wird, um im Fehlerfall zu verhindern,
         # dass ungeschlossene Verbindungen den Modbus-Adapter blockieren.
         try:
@@ -164,5 +82,4 @@
             frequency=frequency
         )
         log.MainLogger().debug("EVU-Kit Leistung[W]: " + str(counter_state.power_all))
-        self.__store.set(counter_state)
->>>>>>> 3a8207de
+        self.__store.set(counter_state)