#!/usr/bin/env python3

<<<<<<< HEAD
from helpermodules import compatibility
=======
from helpermodules import log, compatibility
from modules.common import simcount
>>>>>>> db3e0b36
from modules.common.component_state import InverterState
from modules.common.fault_state import ComponentInfo
from modules.common.store import get_inverter_value_store
from modules.http.api import create_request_function


def get_default_config() -> dict:
    return {
        "name": "HTTP Wechselrichter",
        "id": 0,
        "type": "inverter",
        "configuration": {
            "power_path": "",
            "counter_path": "none",
        }
    }


class HttpInverter:
    def __init__(self, device_id: int, component_config: dict, domain: str) -> None:
        self.__get_power = create_request_function(domain, component_config["configuration"]["power_path"])
        self.__get_counter = create_request_function(domain, component_config["configuration"]["counter_path"])

        self.__device_id = device_id
        self.component_config = component_config
        self.__sim_count = simcount.SimCountFactory().get_sim_counter()()
        self.simulation = {}
        self.__store = get_inverter_value_store(component_config["id"])
        self.component_info = ComponentInfo.from_component_config(component_config)

    def update(self) -> None:
<<<<<<< HEAD
=======
        log.MainLogger().debug("Komponente "+self.component_config["name"]+" auslesen.")

        power = (-self.__get_power() if compatibility.is_ramdisk_in_use() else self.__get_power())
        counter = self.__get_counter()
        if counter is None:
            topic_str = "openWB/set/system/device/" + \
                str(self.__device_id)+"/component/" + \
                str(self.component_config["id"])+"/"
            _, counter = self.__sim_count.sim_count(
                power, topic=topic_str, data=self.simulation, prefix="pv")

>>>>>>> db3e0b36
        inverter_state = InverterState(
            # for compatibility: in 1.x power URL values are positive!
            power=power,
            counter=counter
        )
        self.__store.set(inverter_state)<|MERGE_RESOLUTION|>--- conflicted
+++ resolved
@@ -1,11 +1,7 @@
 #!/usr/bin/env python3
 
-<<<<<<< HEAD
 from helpermodules import compatibility
-=======
-from helpermodules import log, compatibility
 from modules.common import simcount
->>>>>>> db3e0b36
 from modules.common.component_state import InverterState
 from modules.common.fault_state import ComponentInfo
 from modules.common.store import get_inverter_value_store
@@ -37,10 +33,6 @@
         self.component_info = ComponentInfo.from_component_config(component_config)
 
     def update(self) -> None:
-<<<<<<< HEAD
-=======
-        log.MainLogger().debug("Komponente "+self.component_config["name"]+" auslesen.")
-
         power = (-self.__get_power() if compatibility.is_ramdisk_in_use() else self.__get_power())
         counter = self.__get_counter()
         if counter is None:
@@ -50,7 +42,6 @@
             _, counter = self.__sim_count.sim_count(
                 power, topic=topic_str, data=self.simulation, prefix="pv")
 
->>>>>>> db3e0b36
         inverter_state = InverterState(
             # for compatibility: in 1.x power URL values are positive!
             power=power,
