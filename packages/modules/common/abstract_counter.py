--- conflicted
+++ resolved
@@ -38,14 +38,9 @@
         return [230]*3
 
     @abstractmethod
-<<<<<<< HEAD
     def get_model(self) -> str:
         return ""
 
     @abstractmethod
     def get_serial(self) -> str:
-        return ""
-=======
-    def get_serial_number(self) -> Optional[str]:
-        return None
->>>>>>> bb4e4915
+        return ""