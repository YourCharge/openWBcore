--- conflicted
+++ resolved
@@ -240,12 +240,7 @@
                     str(counter_export_present) + "Ws"
                 )
                 start_new = False
-<<<<<<< HEAD
-            pub.Pub().pub(topic+"simulation/timestamp_present",
-                          "%22.6f" % timestamp_present)
-=======
             pub.Pub().pub(topic+"simulation/timestamp_present", "%22.6f" % timestamp_present)
->>>>>>> 30043219
             pub.Pub().pub(topic+"simulation/power_present", power_present)
 
             if start_new:
