from abc import abstractmethod
from collections.abc import Iterable
from pathlib import Path
from typing import Callable, Union

try:
    from ..common.module_error import ModuleError, ModuleErrorLevel
    from ...helpermodules import compatibility
    from ...helpermodules import log
    from ...helpermodules import pub
    from component_state import BatState, CounterState, InverterState
except (ImportError, ValueError):
    # for 1.9 compatibility
    import sys
    sys.path.insert(0, str(Path(__file__).resolve().parents[2]))
    from helpermodules import compatibility
    from helpermodules import log
    from helpermodules import pub
    from modules.common.module_error import ModuleError, ModuleErrorLevel
    from .component_state import BatState, CounterState, InverterState


def process_error(e):
    raise ModuleError(__name__+" "+str(type(e))+" "+str(e), ModuleErrorLevel.ERROR) from e


def write_array_to_files(prefix: str, values: Iterable, digits: int = None):
    for index, value in enumerate(values):
        write_to_file(prefix+str(index + 1), value, digits)


<<<<<<< HEAD
def write_to_file(file: str, value, digits: int = None) -> None:
    try:
        if value is not None:
            if digits is not None:
                if digits == 0:
                    value = int(value)
                else:
                    value = round(value, digits)
            with open("/var/www/html/openWB/ramdisk/" + file, "w") as f:
                f.write(str(value))
=======
def write_to_file(file: str, value, digits: Union[int, None] = None) -> None:
    try:
        rounding = get_rounding_function_by_digits(digits)
        with open("/var/www/html/openWB/ramdisk/" + file, "w") as f:
            f.write(str(rounding(value)))
>>>>>>> 240bad71
        return value
    except Exception as e:
        process_error(e)


def get_rounding_function_by_digits(digits: Union[int, None]) -> Callable:
    if digits is None:
        return lambda value: value
    elif digits == 0:
        return int
    else:
        return lambda value: round(value, digits)


def pub_to_broker(topic: str, value, digits: Union[int, None] = None) -> None:
    rounding = get_rounding_function_by_digits(digits)
    try:
        if isinstance(value, list):
<<<<<<< HEAD
            if None not in value:
                if digits is not None:
                    if digits == 0:
                        value = [int(val,) for val in value]
                    else:
                        value = [round(val, digits) for val in value]
            pub.pub(topic, value)
        else:
            if value is not None:
                if digits is not None:
                    if digits == 0:
                        value = int(value)
                    else:
                        value = round(value, digits)
            pub.pub(topic, value)
=======
            pub.pub(topic, [rounding(v) for v in value])
        else:
            pub.pub(topic, rounding(value))
>>>>>>> 240bad71
    except Exception as e:
        process_error(e)


class ValueStore:
    @abstractmethod
    def set(self, *kwargs) -> None:
        pass


class BatteryValueStoreRamdisk(ValueStore):
    def __init__(self, component_num: int) -> None:
        self.num = component_num

    def set(self, bat_state: BatState):
        try:
            power = write_to_file("/speicherleistung", bat_state.power, 0)
            write_to_file("/speichersoc", bat_state.soc, 0)
            write_to_file("/speicherikwh", bat_state.imported, 2)
            write_to_file("/speicherekwh", bat_state.exported, 2)
            log.MainLogger().info('BAT Watt: ' + str(power))
            log.MainLogger().info('BAT Einspeisung: ' + str(bat_state.exported))
            log.MainLogger().info('BAT Bezug: ' + str(bat_state.imported))
        except Exception as e:
            process_error(e)


class BatteryValueStoreBroker(ValueStore):
    def __init__(self, component_num: int) -> None:
        self.num = component_num

    def set(self, bat_state: BatState):
        try:
            pub_to_broker("openWB/set/bat/"+str(self.num)+"/get/power", bat_state.power, 2)
            pub_to_broker("openWB/set/bat/"+str(self.num)+"/get/soc", bat_state.soc, 0)
            pub_to_broker("openWB/set/bat/"+str(self.num)+"/get/imported", bat_state.imported, 2)
            pub_to_broker("openWB/set/bat/"+str(self.num)+"/get/exported", bat_state.exported, 2)
        except Exception as e:
            process_error(e)


class CounterValueStoreRamdisk(ValueStore):
    def __init__(self, component_num: int) -> None:
        self.num = component_num

    def set(self, counter_state: CounterState):
        try:
            write_array_to_files("/evuv", counter_state.voltages, 1)
            write_array_to_files("/bezuga", counter_state.currents, 1)
            write_array_to_files("/bezugw", counter_state.powers, 0)
            write_array_to_files("/evupf", counter_state.power_factors, 2)
            imported = write_to_file("/bezugkwh", counter_state.imported)
            exported = write_to_file("/einspeisungkwh", counter_state.exported)
            power_all = write_to_file("/wattbezug", counter_state.power_all, 0)
            write_to_file("/evuhz", counter_state.frequency, 2)
            log.MainLogger().info('EVU Watt: ' + str(power_all))
            log.MainLogger().info('EVU Bezug: ' + str(imported))
            log.MainLogger().info('EVU Einspeisung: ' + str(exported))
        except Exception as e:
            process_error(e)


class CounterValueStoreBroker(ValueStore):
    def __init__(self, component_num: int) -> None:
        self.num = component_num

    def set(self, counter_state: CounterState):
        try:
            pub_to_broker("openWB/set/counter/"+str(self.num)+"/get/voltage", counter_state.voltages, 2)
            pub_to_broker("openWB/set/counter/"+str(self.num)+"/get/current", counter_state.currents, 2)
            pub_to_broker("openWB/set/counter/"+str(self.num)+"/get/power_phase", counter_state.powers, 2)
            pub_to_broker("openWB/set/counter/"+str(self.num)+"/get/power_factors", counter_state.power_factors, 2)
            pub_to_broker("openWB/set/counter/"+str(self.num)+"/get/imported", counter_state.imported)
            pub_to_broker("openWB/set/counter/"+str(self.num)+"/get/exported", counter_state.exported)
            pub_to_broker("openWB/set/counter/"+str(self.num)+"/get/power_all", counter_state.power_all)
            pub_to_broker("openWB/set/counter/"+str(self.num)+"/get/frequency", counter_state.frequency)
        except Exception as e:
            process_error(e)


class InverterValueStoreRamdisk(ValueStore):
    def __init__(self, component_num: int) -> None:
        self.num = component_num

    def set(self, inverter_state: InverterState):
        try:
            if self.num == 1:
                filename_extension = ""
            elif self.num == 2:
                filename_extension = "2"
            else:
                raise ModuleError("Unbekannte PV-Nummer "+str(self.num), ModuleErrorLevel.ERROR)
            power = write_to_file("/pv"+filename_extension+"watt", inverter_state.power, 0)
            write_to_file("/pv"+filename_extension+"kwh", inverter_state.counter, 3)
            write_to_file("/pv"+filename_extension+"kwhk", inverter_state.counter/1000, 3)
            write_array_to_files("/pv"+filename_extension+"a", inverter_state.currents, 1)
            log.MainLogger().info('PV Watt: ' + str(power))
        except Exception as e:
            process_error(e)


class InverterValueStoreBroker(ValueStore):
    def __init__(self, component_num: int) -> None:
        self.num = component_num

    def set(self, inverter_state: InverterState):
        try:
            pub_to_broker("openWB/set/pv/"+str(self.num)+"/get/power", inverter_state.power, 2)
            pub_to_broker("openWB/set/pv/"+str(self.num)+"/get/counter", inverter_state.counter, 3)
            pub_to_broker("openWB/set/pv/"+str(self.num)+"/get/currents", inverter_state.currents, 1)
        except Exception as e:
            process_error(e)


value_store_classes = Union[
    BatteryValueStoreRamdisk,
    BatteryValueStoreBroker,
    CounterValueStoreRamdisk,
    CounterValueStoreBroker,
    InverterValueStoreRamdisk,
    InverterValueStoreBroker
]


class ValueStoreFactory:
    def get_storage(self, component_type: str) -> value_store_classes:
        try:
            ramdisk = compatibility.is_ramdisk_in_use()
            if component_type == "bat":
                return BatteryValueStoreRamdisk if ramdisk else BatteryValueStoreBroker
            elif component_type == "counter":
                return CounterValueStoreRamdisk if ramdisk else CounterValueStoreBroker
            elif component_type == "inverter":
                return InverterValueStoreRamdisk if ramdisk else InverterValueStoreBroker
        except Exception as e:
            process_error(e)<|MERGE_RESOLUTION|>--- conflicted
+++ resolved
@@ -29,24 +29,11 @@
         write_to_file(prefix+str(index + 1), value, digits)
 
 
-<<<<<<< HEAD
-def write_to_file(file: str, value, digits: int = None) -> None:
-    try:
-        if value is not None:
-            if digits is not None:
-                if digits == 0:
-                    value = int(value)
-                else:
-                    value = round(value, digits)
-            with open("/var/www/html/openWB/ramdisk/" + file, "w") as f:
-                f.write(str(value))
-=======
 def write_to_file(file: str, value, digits: Union[int, None] = None) -> None:
     try:
         rounding = get_rounding_function_by_digits(digits)
         with open("/var/www/html/openWB/ramdisk/" + file, "w") as f:
             f.write(str(rounding(value)))
->>>>>>> 240bad71
         return value
     except Exception as e:
         process_error(e)
@@ -65,27 +52,9 @@
     rounding = get_rounding_function_by_digits(digits)
     try:
         if isinstance(value, list):
-<<<<<<< HEAD
-            if None not in value:
-                if digits is not None:
-                    if digits == 0:
-                        value = [int(val,) for val in value]
-                    else:
-                        value = [round(val, digits) for val in value]
-            pub.pub(topic, value)
-        else:
-            if value is not None:
-                if digits is not None:
-                    if digits == 0:
-                        value = int(value)
-                    else:
-                        value = round(value, digits)
-            pub.pub(topic, value)
-=======
             pub.pub(topic, [rounding(v) for v in value])
         else:
             pub.pub(topic, rounding(value))
->>>>>>> 240bad71
     except Exception as e:
         process_error(e)
 
