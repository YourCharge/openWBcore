#!/usr/bin/env python3
import logging
from typing import Dict, Optional, Union, List

from helpermodules.cli import run_using_positional_cli_args
from modules.common import modbus
from modules.common.abstract_device import AbstractDevice
from modules.common.component_context import SingleComponentUpdateContext
from modules.victron import bat
from modules.victron import counter
from modules.victron import inverter

log = logging.getLogger(__name__)


def get_default_config() -> dict:
    return {
        "name": "Victron",
        "type": "victron",
        "id": 0,
        "configuration": {
            "ip_address": None
        }
    }


class Device(AbstractDevice):
    COMPONENT_TYPE_TO_CLASS = {
        "bat": bat.VictronBat,
        "counter": counter.VictronCounter,
        "inverter": inverter.VictronInverter
    }

    def __init__(self, device_config: dict) -> None:
        self.components = {}  # type: Dict[str, Union[bat.VictronBat, counter.VictronCounter]]
        try:
            ip_address = device_config["configuration"]["ip_address"]
            self.client = modbus.ModbusClient(ip_address, 502)
            self.device_config = device_config
        except Exception:
            log.exception("Fehler im Modul "+device_config["name"])

    def add_component(self, component_config: dict) -> None:
        component_type = component_config["type"]
        if component_type in self.COMPONENT_TYPE_TO_CLASS:
            self.components["component"+str(component_config["id"])] = (
                self.COMPONENT_TYPE_TO_CLASS[component_type](self.device_config["id"], component_config, self.client))
        else:
            raise Exception(
                "illegal component type " + component_type + ". Allowed values: " +
                ','.join(self.COMPONENT_TYPE_TO_CLASS.keys())
            )

    def update(self) -> None:
        log.debug("Start device reading " + str(self.components))
        if self.components:
            for component in self.components:
                # Auch wenn bei einer Komponente ein Fehler auftritt, sollen alle anderen noch ausgelesen werden.
                with SingleComponentUpdateContext(self.components[component].component_info):
                    self.components[component].update()
        else:
            log.warning(
                self.device_config["name"] +
                ": Es konnten keine Werte gelesen werden, da noch keine Komponenten konfiguriert wurden."
            )


def read_legacy(
        component_type: str,
        ip_address: str,
        modbus_id: Optional[int] = 100,
        energy_meter: Optional[int] = 1,
        mppt: Optional[int] = 0,
        num: Optional[int] = None) -> None:
    COMPONENT_TYPE_TO_MODULE = {
        "bat": bat,
        "counter": counter,
        "inverter": inverter
    }

    device_config = get_default_config()
    device_config["configuration"]["ip_address"] = ip_address
    dev = Device(device_config)

    if component_type in COMPONENT_TYPE_TO_MODULE:
        component_config = COMPONENT_TYPE_TO_MODULE[component_type].get_default_config()
        if component_type == "counter":
            component_config["configuration"]["energy_meter"] = bool(energy_meter)
        elif component_type == "inverter":
            component_config["configuration"]["mppt"] = mppt
    else:
        raise Exception(
            "illegal component type " + component_type + ". Allowed values: " +
            ','.join(COMPONENT_TYPE_TO_MODULE.keys())
        )
    component_config["id"] = num
    component_config["configuration"]["modbus_id"] = modbus_id
    dev.add_component(component_config)

<<<<<<< HEAD
    log.debug('Victron IP-Adresse: ' + str(ip_address))
    log.debug('Victron Energy Meter: ' + str(bool(energy_meter)))
    log.debug('Victron Modbus-ID: ' + str(modbus_id))
    log.debug('Victron MPPT: ' + str(mppt))
=======
    log.MainLogger().debug('Victron IP-Adresse: ' + ip_address)
    log.MainLogger().debug('Victron Energy Meter: ' + str(bool(energy_meter)))
    log.MainLogger().debug('Victron Modbus-ID: ' + str(modbus_id))
    log.MainLogger().debug('Victron MPPT: ' + str(mppt))
>>>>>>> 337fea88
    dev.update()


def main(argv: List[str]):
    run_using_positional_cli_args(read_legacy, argv)<|MERGE_RESOLUTION|>--- conflicted
+++ resolved
@@ -97,17 +97,10 @@
     component_config["configuration"]["modbus_id"] = modbus_id
     dev.add_component(component_config)
 
-<<<<<<< HEAD
-    log.debug('Victron IP-Adresse: ' + str(ip_address))
+    log.debug('Victron IP-Adresse: ' + ip_address)
     log.debug('Victron Energy Meter: ' + str(bool(energy_meter)))
     log.debug('Victron Modbus-ID: ' + str(modbus_id))
     log.debug('Victron MPPT: ' + str(mppt))
-=======
-    log.MainLogger().debug('Victron IP-Adresse: ' + ip_address)
-    log.MainLogger().debug('Victron Energy Meter: ' + str(bool(energy_meter)))
-    log.MainLogger().debug('Victron Modbus-ID: ' + str(modbus_id))
-    log.MainLogger().debug('Victron MPPT: ' + str(mppt))
->>>>>>> 337fea88
     dev.update()
 
 
