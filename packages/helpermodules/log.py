"""Singelton für das Logger-Modul
"""

<<<<<<< HEAD
from datetime import datetime, timezone
import logging
import os
import traceback
=======
import logging
import os
import traceback
import subprocess
from datetime import datetime, timezone
>>>>>>> 7db8169f
from pathlib import Path

debug_logger = None
debug_fhandler = None
debug_lock = None
data_logger = None
data_fhandler = None
data_lock = None
mqtt_logger = None
mqtt_fhandler = None
mqtt_lock = None


class MainLogger:
    class __Logger:
        def __init__(self):
            pass

        def info(self, message: str, exception=None):
            self.__process_exception(exception)
            if int(os.environ.get("debug")) >= 1:
                self.__write_log(message)

        def debug(self, message: str, exception=None):
            self.__process_exception(exception)
            if int(os.environ.get("debug")) >= 2:
                self.__write_log(message)

        def error(self, message: str, exception=None):
            self.__process_exception(exception)
            self.__write_log(message)

        def warning(self, message: str, exception=None):
            self.__process_exception(exception)
            self.__write_log(message)

        def critical(self, message: str, exception=None):
            self.__process_exception(exception)
            self.__write_log(message)

<<<<<<< HEAD
=======
        def exception(self, message: str, exception=None):
            self.__process_exception(exception)
            self.__write_log(message)

>>>>>>> 7db8169f
        def __process_exception(self, exception):
            if exception != None:
                traceback.print_exc()
                exit(1)

        def __write_log(self, message: str):
            """ Logging für 1.9
            """
            try:
                local_time = datetime.now(timezone.utc).astimezone()
                myPid = str(os.getpid())
                print(local_time.strftime(format="%Y-%m-%d %H:%M:%S") + ": PID: " + myPid + ": " + message)
            except:
                traceback.print_exc()

    instance = None

    def __init__(self):
        if not MainLogger.instance:
            ramdisk = Path(str(Path(os.path.abspath(__file__)).parents[2])+"/ramdisk/bootinprogress").is_file()
            if ramdisk == True:
                MainLogger.instance = MainLogger.__Logger()
            else:
                MainLogger.instance = logging.getLogger("main")
                MainLogger.instance.setLevel(logging.DEBUG)
<<<<<<< HEAD
                formatter = logging.Formatter(
                    '%(asctime)s - %(name)s - %(levelname)s - %(message)s')
=======
                formatter = logging.Formatter('%(asctime)s - %(name)s - %(levelname)s - %(message)s')
>>>>>>> 7db8169f
                fh = logging.FileHandler('/var/www/html/openWB/data/debug/main.log')
                fh.setLevel(logging.DEBUG)
                fh.setFormatter(formatter)
                MainLogger.instance.addHandler(fh)

    def __getattr__(self, name):
        return getattr(self.instance, name)


class MqttLogger:
    instance = None

    def __init__(self):
        if not MqttLogger.instance:
            MqttLogger.instance = logging.getLogger("mqtt")
            MqttLogger.instance.setLevel(logging.DEBUG)
            formatter = logging.Formatter(
                '%(asctime)s - %(name)s - %(levelname)s - %(message)s')
            fh = logging.FileHandler('/var/www/html/openWB/data/debug/mqtt.log')
            fh.setLevel(logging.DEBUG)
            fh.setFormatter(formatter)
            MqttLogger.instance.addHandler(fh)

    def __getattr__(self, name):
        return getattr(self.instance, name)


class DataLogger:
    instance = None

    def __init__(self):
        if not DataLogger.instance:
            DataLogger.instance = logging.getLogger("data")
            DataLogger.instance.setLevel(logging.DEBUG)
            formatter = logging.Formatter(
                '%(asctime)s - %(name)s - %(levelname)s - %(message)s')
            fh = logging.FileHandler('/var/www/html/openWB/data/debug/data.log')
            fh.setLevel(logging.DEBUG)
            fh.setFormatter(formatter)
            DataLogger.instance.addHandler(fh)

    def __getattr__(self, name):
<<<<<<< HEAD
        return getattr(self.instance, name)
=======
        return getattr(self.instance, name)

def cleanup_logfiles():
    """ kürzt die Logfiles auf die letzten 1000 Zeilen.
    """
    subprocess.run(["./packages/helpermodules/cleanup_log.sh", "/var/www/html/openWB/data/debug/data.log"])
    subprocess.run(["./packages/helpermodules/cleanup_log.sh", "/var/www/html/openWB/data/debug/debug.log"])
    subprocess.run(["./packages/helpermodules/cleanup_log.sh", "/var/www/html/openWB/data/debug/mqtt.log"])
>>>>>>> 7db8169f
<|MERGE_RESOLUTION|>--- conflicted
+++ resolved
@@ -1,18 +1,11 @@
 """Singelton für das Logger-Modul
 """
 
-<<<<<<< HEAD
-from datetime import datetime, timezone
-import logging
-import os
-import traceback
-=======
 import logging
 import os
 import traceback
 import subprocess
 from datetime import datetime, timezone
->>>>>>> 7db8169f
 from pathlib import Path
 
 debug_logger = None
@@ -53,13 +46,10 @@
             self.__process_exception(exception)
             self.__write_log(message)
 
-<<<<<<< HEAD
-=======
         def exception(self, message: str, exception=None):
             self.__process_exception(exception)
             self.__write_log(message)
 
->>>>>>> 7db8169f
         def __process_exception(self, exception):
             if exception != None:
                 traceback.print_exc()
@@ -85,12 +75,7 @@
             else:
                 MainLogger.instance = logging.getLogger("main")
                 MainLogger.instance.setLevel(logging.DEBUG)
-<<<<<<< HEAD
-                formatter = logging.Formatter(
-                    '%(asctime)s - %(name)s - %(levelname)s - %(message)s')
-=======
                 formatter = logging.Formatter('%(asctime)s - %(name)s - %(levelname)s - %(message)s')
->>>>>>> 7db8169f
                 fh = logging.FileHandler('/var/www/html/openWB/data/debug/main.log')
                 fh.setLevel(logging.DEBUG)
                 fh.setFormatter(formatter)
@@ -133,9 +118,6 @@
             DataLogger.instance.addHandler(fh)
 
     def __getattr__(self, name):
-<<<<<<< HEAD
-        return getattr(self.instance, name)
-=======
         return getattr(self.instance, name)
 
 def cleanup_logfiles():
@@ -143,5 +125,4 @@
     """
     subprocess.run(["./packages/helpermodules/cleanup_log.sh", "/var/www/html/openWB/data/debug/data.log"])
     subprocess.run(["./packages/helpermodules/cleanup_log.sh", "/var/www/html/openWB/data/debug/debug.log"])
-    subprocess.run(["./packages/helpermodules/cleanup_log.sh", "/var/www/html/openWB/data/debug/mqtt.log"])
->>>>>>> 7db8169f
+    subprocess.run(["./packages/helpermodules/cleanup_log.sh", "/var/www/html/openWB/data/debug/mqtt.log"])