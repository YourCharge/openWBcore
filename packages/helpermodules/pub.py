--- conflicted
+++ resolved
@@ -14,24 +14,16 @@
 
 
 def setup_connection():
-<<<<<<< HEAD
-    """ öffnet die Verbindugn zum Broker. Bei Verbindungsabbruch wird automatisch versuchtine erneute Verbindung herzustellen.
-=======
     """Öffnet die Verbindung zum Broker.
 
     Bei Verbindungsabbruch wird automatisch versucht, eine erneute Verbindung herzustellen.
->>>>>>> 240bad71
     """
     try:
         global client
         client = mqtt.Client("openWB-python-bulkpublisher-" + str(os.getpid()))
         client.connect("localhost", 1886)
         client.loop_start()
-<<<<<<< HEAD
-    except Exception as e:
-=======
     except Exception:
->>>>>>> 240bad71
         log.MainLogger().exception("Fehler im pub-Modul")
 
 
@@ -51,11 +43,7 @@
             client.publish(topic, payload, qos=0, retain=True)
         else:
             client.publish(topic, payload=json.dumps(payload), qos=0, retain=True)
-<<<<<<< HEAD
-    except Exception as e:
-=======
     except Exception:
->>>>>>> 240bad71
         log.MainLogger().exception("Fehler im pub-Modul")
 
 
@@ -65,11 +53,7 @@
     try:
         client.loop_stop()
         client.disconnect
-<<<<<<< HEAD
-    except Exception as e:
-=======
     except Exception:
->>>>>>> 240bad71
         log.MainLogger().exception("Fehler im pub-Modul")
 
 
@@ -92,9 +76,5 @@
             publish.single(topic, payload, hostname=hostname, retain=True)
         else:
             publish.single(topic, json.dumps(payload), hostname=hostname, retain=True)
-<<<<<<< HEAD
-    except Exception as e:
-=======
     except Exception:
->>>>>>> 240bad71
         log.MainLogger().exception("Fehler im pub-Modul")