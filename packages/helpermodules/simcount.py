--- conflicted
+++ resolved
@@ -188,12 +188,7 @@
                     counter_export_present = int(data["present_exported"])
                 else:
                     counter_export_present = 0
-<<<<<<< HEAD
                 log.MainLogger().debug("Fortsetzen der Simulation: Importzaehler: "+str(counter_import_present)+"Ws, Export-Zaehler: "+str(counter_export_present)+"Ws")
-=======
-                log.MainLogger().debug("simcount Zwischenergebnisse letzte Berechnung: Import: "+str(counter_export_present)+" Export: "+str(counter_import_present)+" Power: "+str(power_previous))
-                value1 = "%22.6f" % timestamp_present
->>>>>>> 163d7c8f
                 start_new = False
             pub.pub(topic+"simulation/timestamp_present", "%22.6f" % timestamp_present)
             pub.pub(topic+"simulation/power_present", power_present)
@@ -209,13 +204,8 @@
                 wattnegkh = counter_export_present/3600
                 log.MainLogger().info("simcount Ergebnis: Bezug[Wh]: "+str(wattposkh)+", Einspeisung[Wh]: "+str(wattnegkh))
                 log.MainLogger().debug("simcount Zwischenergebnisse atkuelle Berechnung: Import: "+str(counter_import_present)+" Export: "+str(counter_export_present)+" Power: "+str(power_present))
-<<<<<<< HEAD
                 pub.pub(topic+"simulation/present_imported", counter_import_present)
                 pub.pub(topic+"simulation/present_exported", counter_export_present)
-=======
-                pub.pub(topic+"module/simulation/present_imported", counter_import_present)
-                pub.pub(topic+"module/simulation/present_exported", counter_export_present)
->>>>>>> 163d7c8f
                 return wattposkh, wattnegkh
             else:
                 log.MainLogger().debug("Neue Simulation")
