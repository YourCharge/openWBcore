--- conflicted
+++ resolved
@@ -201,17 +201,11 @@
                 counter_import_present = counter_import_present + imp_exp[0]
                 log.MainLogger().debug("simcount aufsummierte Energie: Bezug[Ws]: "+str(counter_import_present)+", Einspeisung[Ws]: "+str(counter_export_present))
                 wattposkh = counter_import_present/3600
-<<<<<<< HEAD
-                wattnegkh = (counter_export_present*-1)/3600
-                pub.pub(topic+"simulation/present_imported", counter_import_present)
-                pub.pub(topic+"simulation/present_exported", counter_export_present)
-=======
                 wattnegkh = counter_export_present/3600
                 log.MainLogger().info("simcount Ergebnis: Bezug[Wh]: "+str(wattposkh)+", Einspeisung[Wh]: "+str(wattnegkh))
                 log.MainLogger().debug("simcount Zwischenergebnisse atkuelle Berechnung: Import: "+str(counter_import_present)+" Export: "+str(counter_export_present)+" Power: "+str(power_present))
-                pub.pub(topic+"module/simulation/present_imported", counter_import_present)
-                pub.pub(topic+"module/simulation/present_exported", counter_export_present)
->>>>>>> 5ea47095
+                pub.pub(topic+"simulation/present_imported", counter_import_present)
+                pub.pub(topic+"simulation/present_exported", counter_export_present)
                 return wattposkh, wattnegkh
             else:
                 log.MainLogger().debug("Neue Simulation")
