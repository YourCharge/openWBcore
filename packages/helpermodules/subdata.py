--- conflicted
+++ resolved
@@ -146,11 +146,8 @@
             ("openWB/system/backup_cloud/#", 2),
             ("openWB/system/device/module_update_completed", 2),
             ("openWB/system/device/+/config", 2),
-<<<<<<< HEAD
+            ("openWB/LegacySmartHome/Status/wattnichtHaus", 2),
             ("yourCharge/#", 2),
-=======
-            ("openWB/LegacySmartHome/Status/wattnichtHaus", 2),
->>>>>>> af8d91fc
         ])
         Pub().pub("openWB/system/subdata_initialized", True)
 
