#!/bin/bash
#NUR PV Uberschussregelung lademodus 2
nurpvlademodus(){
. /var/www/html/openWB/openwb.conf
maxll=($llalt $llalts1 $llalts2 $llaltlp4 $llaltlp5 $llaltlp6 $llaltlp7 $llaltlp8)
maxllvar=0
for v in "${maxll[@]}"; do
	if (( v > maxllvar )); then maxllvar=$v; fi;
done
llalt=$maxllvar
if (( llalt > minimalapv )); then
	if (( llaltlp1 == minimalapv )); then
		llalt=$minimalapv
	fi
fi

if [[ $schieflastaktiv == "1" ]]; then
	if [[ $u1p3paktiv == "1" ]]; then
		u1p3pstat=$(<ramdisk/u1p3pstat)
		if [[ $u1p3pstat == "1" ]]; then
			maximalstromstaerke=$schieflastmaxa
		fi
	fi
fi
if [[ $lastmanagement == "0" ]]; then
	if [[ $socmodul != "none" ]]; then
		if (( soc < minnurpvsoclp1 )); then
			if grep -q 0 "/var/www/html/openWB/ramdisk/ladestatus"; then
				runs/set-current.sh $minnurpvsocll all
				echo "$date LP1, Lademodus NurPV. Ladung mit $minnurpvsocll Ampere, $soc % SoC noch nicht erreicht" >> ramdisk/ladestatus.log

				if [[ $debug == "1" ]]; then
					echo "Starte PV Laden da $sofortsoclp1 % zu gering"
				fi
			else
				if (( llalt != minnurpvsocll )); then
					runs/set-current.sh $minnurpvsocll all
					echo "$date LP1, Lademodus NurPV. Ladung geändert auf $minnurpvsocll Ampere, $soc % SoC noch nicht erreicht" >> ramdisk/ladestatus.log
				fi
			fi 
		exit 0
		fi
		if (( soc > maxnurpvsoclp1 )); then
			if grep -q 1 "/var/www/html/openWB/ramdisk/ladestatus"; then
				runs/set-current.sh 0 all
				echo "$date LP1, Lademodus NurPV. Ladung gestoppt, $soc % SoC erreicht" >> ramdisk/ladestatus.log
				if [[ $debug == "1" ]]; then
					echo "Beende PV Laden da $sofortsoclp1 % erreicht"
				fi
			fi
		exit 0
		fi
	fi 
fi
if grep -q 0 "/var/www/html/openWB/ramdisk/ladestatus"; then
	if (( ladestatuss1 == 1 )) || (( ladestatuss2 == 1 )); then
		runs/set-current.sh 0 all
		echo "$date alle Ladepunkte, Lademodus NurPV. Ladung gestoppt" >> ramdisk/ladestatus.log
	fi
	if [[ $debug == "1" ]]; then
		echo "Überschuss $uberschuss; mindestens $mindestuberschussphasen"
	fi
	if (( mindestuberschussphasen <= uberschuss )); then
		pvecounter=$(cat /var/www/html/openWB/ramdisk/pvecounter)
		if (( pvecounter < einschaltverzoegerung )); then
			pvecounter=$((pvecounter + 10))
			echo $pvecounter > /var/www/html/openWB/ramdisk/pvecounter
			if [[ $debug == "1" ]]; then
				echo "PV Einschaltverzögerung auf $pvecounter erhöht, Ziel $einschaltverzoegerung"
			fi
			exit 0
		else
			if [[ $debug == "1" ]]; then
				echo "nur pv ladung auf $minimalapv starten"
			fi
			if (( minimalapv == minimalalp2pv )); then
				runs/set-current.sh $minimalapv all
				echo "$date alle Ladepunkte, Lademodus NurPV. Ladung gestartet mit $minimalapv Ampere" >> ramdisk/ladestatus.log
			else
				runs/set-current.sh $minimalapv m
				echo "$date LP1, Lademodus NurPV. Ladung gestartet mit $minimalapv Ampere" >> ramdisk/ladestatus.log
				runs/set-current.sh $minimalalp2pv s1
				echo "$date LP2, Lademodus NurPV. Ladung gestartet mit $minimalalp2pv Ampere" >> ramdisk/ladestatus.log
			fi
			echo 0 > /var/www/html/openWB/ramdisk/pvcounter
			echo 0 > /var/www/html/openWB/ramdisk/pvecounter
			echo 20000 > /var/www/html/openWB/ramdisk/soctimer
			exit 0
		fi
	else
		echo 0 > /var/www/html/openWB/ramdisk/pvecounter
		exit 0
	fi
fi

if (( ladeleistung < 300 )); then
	if (( llalt > minimalapv )); then
		llneu=$minimalapv
		if (( minimalapv == minimalalp2pv )); then
			runs/set-current.sh $llneu all
			echo "$date alle Ladepunkte, Lademodus NurPV. Ladung geändert auf $llneu Ampere" >> ramdisk/ladestatus.log

		else
			runs/set-current.sh $minimalapv m
			echo "$date LP1, Lademodus NurPV. Ladung geändert auf $minimalapv Ampere" >> ramdisk/ladestatus.log
			runs/set-current.sh $minimalalp2pv s1
			echo "$date LP2, Lademodus NurPV. Ladung geändert auf $minimalalp2pv Ampere" >> ramdisk/ladestatus.log
		fi
		echo 0 > /var/www/html/openWB/ramdisk/pvcounter
		exit 0
	fi
	if (( llalt < minimalapv )); then
		llneu=$minimalapv
		if (( minimalapv == minimalalp2pv )); then
			runs/set-current.sh $llneu all
			echo "$date alle Ladepunkte, Lademodus NurPV. Ladung geändert auf $llneu Ampere" >> ramdisk/ladestatus.log
		else
			runs/set-current.sh $minimalapv m
			echo "$date LP1, Lademodus NurPV. Ladung geändert auf $minimalapv Ampere" >> ramdisk/ladestatus.log
			runs/set-current.sh $minimalalp2pv s1
			echo "$date LP2, Lademodus NurPV. Ladung geändert auf $minimalalp2pv Ampere" >> ramdisk/ladestatus.log
		fi
		echo 0 > /var/www/html/openWB/ramdisk/pvcounter
		exit 0
	fi
	if (( llalt == minimalapv )); then
		if (( uberschuss < mindestuberschussphasen )); then
			#pvcounter=$(cat /var/www/html/openWB/ramdisk/pvcounter)
			#if (( pvcounter < abschaltverzoegerung )); then
			#	pvcounter=$((pvcounter + 10))
			#	echo $pvcounter > /var/www/html/openWB/ramdisk/pvcounter
			#	if [[ $debug == "1" ]]; then
			#		echo "Nur PV auf Minimalstromstaerke, PV Counter auf $pvcounter erhöht"
			#	fi
			#else
				if [ -e ramdisk/nurpvoff ]; then
					runs/set-current.sh 0 all
					echo "$date alle Ladepunkte, Lademodus NurPV. Ladefreigabe aufgehoben, Überschuss unterschritten" >> ramdisk/ladestatus.log
					if [[ $debug == "1" ]]; then
						echo "pv ladung beendet"
					fi
					rm ramdisk/nurpvoff
				else
					touch ramdisk/nurpvoff
				fi
			#fi
		fi
	fi
else
	if [[ $speichervorhanden == "1" ]]; then
		if (( speicherleistung < 0 )); then
			if (( speichersoc > speichersocnurpv )); then
				uberschuss=$((uberschuss + speicherleistung + speicherwattnurpv))

			else
				uberschuss=$((uberschuss + speicherleistung))
			fi
		fi
	fi
	if (( uberschuss > schaltschwelle )); then
		if (( llalt == maximalstromstaerke )); then
			if [[ $debug == "1" ]]; then
				echo "llalt == maximalstromstaerke"
			fi
			#exit 0
		fi
		if [[ $pvbezugeinspeisung == "0" ]]; then
			if (( nurpvslowup == 1 )); then
				llneu=$(( llalt + 1 ))
			else
				llneu=$(( llalt + ( uberschuss / 230 / anzahlphasen)))
			fi
		else
			if (( llalt == minimalapv )); then
				llneu=$(( llalt + 1 ))
			else
				if (( nurpvslowup == 1 )); then
					llneu=$(( llalt + 1 ))
				else
					llneu=$(( llalt + ( (uberschuss - schaltschwelle) / 230 / anzahlphasen)))
				fi
			fi
		fi
		if (( llneu > maximalstromstaerke )); then
			llneu=$maximalstromstaerke
		fi
		if (( llneu < minimalapv )); then
			llneu=$minimalapv
		fi
		if (( adaptpv == 1 )) && (( soc > 0 )) && (( soc1 > 0 )) && (( anzahlphasen == 2 )); then
			if (( minimalalp2pv > minimalapv )); then
				minimalapv=$minimalalp2pv
			fi
			socdist=$(echo $((soc1 - soc)) | sed 's/-//')
			anzahl=$((socdist / adaptfaktor))
			if (( soc1 > soc )); then
				higherev=s1
				lowerev=m
			else
				higherev=m
				lowerev=s1
			fi
			llhigher=$llneu
			lllower=$llneu
			for ((i=1;i<=anzahl;i++)); do
				if (( llhigher > minimalapv )) && (( lllower < maximalstromstaerke )); then
					llhigher=$((llhigher - 1))
					lllower=$((lllower + 1))
				fi
			done
			runs/set-current.sh $llhigher $higherev
			echo "$date LP$higherev, Lademodus NurPV. Adaptive PV Ladung geändert auf $llhigher Ampere" >> ramdisk/ladestatus.log
			runs/set-current.sh $lllower $lowerev
			echo "$date LP$lowerev, Lademodus NurPV. Adaptive PV Ladung geändert auf $lllower Ampere" >>  ramdisk/ladestatus.log
			sleep 1
			echo $llneu > ramdisk/llsoll
			echo $llneu > ramdisk/llsolls1
			if (( debug == 1 )); then
				echo $llneu "erhoeht, adaptiert auf"
				echo auf $llhigher A für LP $higherev
				echo auf $lllower A für LP $lowerev
			fi
			
		else
			runs/set-current.sh $llneu all
			echo "$date alle Ladepunkte, Lademodus NurPV. Ladung geändert auf $llneu Ampere" >>  ramdisk/ladestatus.log
			if [[ $debug == "1" ]]; then
				echo "pv ladung auf $llneu erhoeht"
			fi
		fi
		echo 0 > /var/www/html/openWB/ramdisk/pvcounter
		exit 0
	fi
	if (( uberschuss < pvregelungm )); then
		if (( llalt > minimalapv )); then

			llneu=$(( llalt - 1 + ( (uberschuss - pvregelungm) / 230 / anzahlphasen)))
			if (( llneu < minimalapv )); then
				llneu=$minimalapv
			fi
			if (( adaptpv == 1 )) && (( soc > 0 )) && (( soc1 > 0 )) && ((anzahlphasen == 2 )); then
				socdist=$(echo $((soc1 - soc)) | sed 's/-//')
				anzahl=$((socdist / adaptfaktor))
				if (( soc1 > soc )); then
					higherev=s1
					lowerev=m
				else
					higherev=m
					lowerev=s1
				fi
				llhigher=$llneu
				lllower=$llneu
				for ((i=1;i<=anzahl;i++)); do
					if (( llhigher > minimalapv )) && (( lllower < maximalstromstaerke )); then
						llhigher=$((llhigher - 1))
						lllower=$((lllower + 1))
					fi
				done
				runs/set-current.sh $llhigher $higherev
				echo "$date LP$higherev, Lademodus NurPV. Adaptive PV Ladung geändert auf $llhigher Ampere" >>  ramdisk/ladestatus.log
				runs/set-current.sh $lllower $lowerev
				echo "$date LP$lowerev, Lademodus NurPV. Adaptive PV Ladung geändert auf $lllower Ampere" >>  ramdisk/ladestatus.log

				sleep 1
				echo $llneu > ramdisk/llsoll
				echo $llneu > ramdisk/llsolls1

				if (( debug == 1 )); then
					echo $llneu "reduziert, adaptiert auf"
					echo auf $llhigher A für LP $higherev
					echo auf $lllower A für LP $lowerev
				fi
			else
				if (( minimalapv == minimalalp2pv )); then
					runs/set-current.sh $llneu all

					echo "$date alle Ladepunkte, Lademodus NurPV. Ladung geändert auf $llneu Ampere" >> ramdisk/ladestatus.log
					if [[ $debug == "1" ]]; then
						echo "pv ladung auf $llneu reduziert"
					fi
				else
					runs/set-current.sh $llneu m

					echo "$date LP1, Lademodus NurPV. Ladung geändert auf $llneu Ampere" >> ramdisk/ladestatus.log
					if (( llneu < minimalalp2pv )); then
						llneulp2=$minimalalp2pv
					else
						llneulp2=$llneu
					fi		
					runs/set-current.sh $llneulp2 s1
					echo "$date LP2, Lademodus NurPV. Ladung geändert auf $llneulp2 Ampere" >> ramdisk/ladestatus.log
					if [[ $debug == "1" ]]; then
						echo "pv ladung auf $llneu bzw. $llneulp2 reduziert"
					fi
				fi
			fi
			echo 0 > /var/www/html/openWB/ramdisk/pvcounter
			exit 0
		else
<<<<<<< HEAD
			if [[ $debug == "1" ]]; then
				echo "Abschaltschwelle: $abschaltuberschuss, Bezug derzeit: $wattbezugint"
			fi
			if (( wattbezugint > abschaltuberschuss )); then
=======
			if (( uberschuss < -abschaltuberschuss )); then
>>>>>>> eec2e65a
				pvcounter=$(cat /var/www/html/openWB/ramdisk/pvcounter)
				if (( pvcounter < abschaltverzoegerung )); then
					pvcounter=$((pvcounter + 10))
					echo $pvcounter > /var/www/html/openWB/ramdisk/pvcounter
					if [[ $debug == "1" ]]; then
						echo "Nur PV auf Minimalstromstaerke, PV Counter auf $pvcounter erhöht"
					fi
				else
					runs/set-current.sh 0 all
					echo "$date alle Ladepunkte, Lademodus NurPV. Ladung gestoppt zu wenig PV Leistung: $wattbezugint" >>  ramdisk/ladestatus.log
					if [[ $debug == "1" ]]; then
						echo "pv ladung beendet"
					fi
					echo 0 > /var/www/html/openWB/ramdisk/pvcounter
				fi
				exit 0
			else
				echo 0 > /var/www/html/openWB/ramdisk/pvcounter
				exit 0
			fi
		fi
	fi
fi


}
<|MERGE_RESOLUTION|>--- conflicted
+++ resolved
@@ -297,14 +297,10 @@
 			echo 0 > /var/www/html/openWB/ramdisk/pvcounter
 			exit 0
 		else
-<<<<<<< HEAD
-			if [[ $debug == "1" ]]; then
-				echo "Abschaltschwelle: $abschaltuberschuss, Bezug derzeit: $wattbezugint"
-			fi
-			if (( wattbezugint > abschaltuberschuss )); then
-=======
+			if [[ $debug == "1" ]]; then
+				echo Abschaltschwelle: $((-abschaltuberschuss)), Überschuss derzeit: $uberschuss
+			fi
 			if (( uberschuss < -abschaltuberschuss )); then
->>>>>>> eec2e65a
 				pvcounter=$(cat /var/www/html/openWB/ramdisk/pvcounter)
 				if (( pvcounter < abschaltverzoegerung )); then
 					pvcounter=$((pvcounter + 10))
@@ -314,7 +310,7 @@
 					fi
 				else
 					runs/set-current.sh 0 all
-					echo "$date alle Ladepunkte, Lademodus NurPV. Ladung gestoppt zu wenig PV Leistung: $wattbezugint" >>  ramdisk/ladestatus.log
+					echo "$date alle Ladepunkte, Lademodus NurPV. Ladung gestoppt zu wenig PV Leistung: $uberschuss" >>  ramdisk/ladestatus.log
 					if [[ $debug == "1" ]]; then
 						echo "pv ladung beendet"
 					fi
