--- conflicted
+++ resolved
@@ -182,11 +182,7 @@
 						openwbDebugLog "MAIN" 1 "pv ladung beendet"
 						rm ramdisk/nurpvoff
 					else # Keine aktive Ladung erkannt, Mindestüberschuss unterschritten
-<<<<<<< HEAD
-						if [[ $cpunterbrechungmindestlaufzeitaktiv == "1" ]]; then # Mindestwartezeit für Ladestopp nach CP Unterbrechung aktiviert	
-=======
 						if [ "$cpunterbrechungmindestlaufzeitaktiv" == "1" ]; then # Mindestwartezeit für Ladestopp nach CP Unterbrechung aktiviert	
->>>>>>> 67c45e60
 							# Lade letzte Timestamps der letzten CP Unterbrechungen				
 							openwbDebugLog "CHARGESTAT" 0 "alle Ladepunkte, Lademodus NurPV. Prüfe minimale Wartezeit nach CP Unterbrechung"
 							currentTimestamp=$(date +%s)
@@ -204,11 +200,7 @@
 								openwbDebugLog "CHARGESTAT" 1 "LP2, Lademodus NurPV. Timestamp letzter CP Unterbrechung: ($cpulp2timestamp)"
 							else
 								cpulp2timestamp=$currentTimestamp # kein Timestamp gefunden, nutze aktuelle Zeit
-<<<<<<< HEAD
-								openwbDebugLog "CHARGESTAT" 1 "LP1, Lademodus NurPV. Kein Timestamp für LP2 gefunden, nutze aktuelle Zeit: ($cpulp2timestamp)"
-=======
 								openwbDebugLog "CHARGESTAT" 1 "LP2, Lademodus NurPV. Kein Timestamp für LP2 gefunden, nutze aktuelle Zeit: ($cpulp2timestamp)"
->>>>>>> 67c45e60
 							fi
 							
 							# Prüfe ob Mindestwartezeit nach CP Unterbrechung verstrichen ist
