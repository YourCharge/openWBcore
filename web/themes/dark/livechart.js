var style = getComputedStyle(document.body);
var fontColor = style.getPropertyValue('--fontCol');
var gridColor = style.getPropertyValue('--gridCol');
var xGridColor = style.getPropertyValue('--xgridCol');
var gridSocColor = style.getPropertyValue('--gridSocCol');
var tickColor = style.getPropertyValue('--tickCol');
var cpColor = style.getPropertyValue('--lp1Col');
var cpBgColor = style.getPropertyValue('--lp1bgCol');
var cpSocColor = style.getPropertyValue('--lp1SocCol');
var evuColor = style.getPropertyValue('--evuCol');
var evuBgColor = style.getPropertyValue('--evubgCol');
var counterColor = style.getPropertyValue('--counterCol');
var counterBgColor = style.getPropertyValue('--counterbgCol');
var pvAllColor = style.getPropertyValue('--pvCol');
var pvAllBgColor = style.getPropertyValue('--pvbgCol');
var batAllColor = style.getPropertyValue('--speicherCol');
var batAllBgColor = style.getPropertyValue('--speicherbgCol');
var batAllSocColor = style.getPropertyValue('--speicherSocCol');
var batAllSocBgColor = style.getPropertyValue('--speicherSocbgCol');
var homeColor = style.getPropertyValue('--hausverbrauchCol');
var homeBgColor = style.getPropertyValue('--hausverbrauchbgCol');
var cpAllColor = style.getPropertyValue('--lpgesamtCol');
var cpAllBgColor = style.getPropertyValue('--lpgesamtbgCol');
var loadColor = style.getPropertyValue('--verbraucher1Col');
var loadBgColor = style.getPropertyValue('--verbraucher1bgCol');
var smartHomeColor = style.getPropertyValue('--d1Col');
var smartHomeBgColor = style.getPropertyValue('--d1bgCol');

var initialread = 0;
var graphloaded = 0;
var maxDisplayLength;
var boolDisplayHouseConsumption;
var boolDisplayLoad1;
var boolDisplayLoad2;
var boolDisplayLp1Soc;
var boolDisplayLp2Soc;
var boolDisplayLp1;
var boolDisplayLp2;
var boolDisplayLp3;
var boolDisplayLpAll;
var boolDisplaySpeicherSoc;
var boolDisplaySpeicher;
var boolDisplayEvu;
var boolDisplayPv;
var boolDisplayLegend;
var boolDisplayLiveGraph;
var boolDisplayshd1;
var boolDisplayshd2;
var boolDisplayshd3;
var boolDisplayshd4;
var boolDisplayshd5;
var boolDisplayshd6;
var boolDisplayshd7;
var boolDisplayshd8;
var boolDisplayshd9;
var all1 = 0;
var all2 = 0;
var all3 = 0;
var all4 = 0;
var all5 = 0;
var all6 = 0;
var all7 = 0;
var all8 = 0;
var all9 = 0;
var all10 = 0;
var all11 = 0;
var all12 = 0;
var all13 = 0;
var all14 = 0;
var all15 = 0;
var all16 = 0;
var all1p = "";
var all2p = "";
var all3p = "";
var all4p = "";
var all5p = "";
var all6p = "";
var all7p = "";
var all8p = "";
var all9p = "";
var all10p = "";
var all11p = "";
var all12p = "";
var all13p = "";
var all14p = "";
var all15p = "";
var all16p = "";

var hidehaus;
var myLine;
var allChartData = [];
var chartUpdateBuffer = [];

function parseData(alldata) {
	var result = [];
	alldata.split("\n").forEach(function(line) {
		if (line.length > 5) {
			try {
				lineJson = JSON.parse(line);
				lineJson.timestamp = lineJson.timestamp * 1000;
				result.push(lineJson);
			} catch (e) {
				if (e instanceof SyntaxError) {
					console.warn("bad json syntax: " + line);
				} else {
					console.error(e.name + ': ' + e.message);
				}
			}
		} else {
			console.debug('line too short:', line);
		}
	});
	return result;
}

// not used for time scale chart
// function getXScaleData(matrix){
// 	return matrix.map(function(row){
// 		// return row.time;
// 		return row.timestamp*1000;
// 	});
// }

// not used, parsing is done in chart object
// function getColData(matrix, colLabel){
// 	console.log('getColData: '+colLabel);
// 	return matrix.map(function(row){
// 		data = {x:row.timestamp};
// 		if(row[colLabel]){
// 			data['y'] = row[colLabel];
// 		} else {
// 			data['y'] = 0;
// 		}
// 		return data;
// 	});
// }

let datasetTemplates = {
	// optional components
	"pv-all": {
		label: 'PV ges.',
		jsonKey: null,
		borderColor: pvAllColor,
		backgroundColor: pvAllBgColor,
		fill: true,
		lineTension: 0.2,
		hidden: boolDisplayPv,
		borderWidth: 1,
		data: null,
		yAxisID: 'y1',
		parsing: {
			xAxisKey: 'timestamp',
			yAxisKey: null
		}
	},
	"bat-all-power": {
		label: 'Speicher ges.',
		jsonKey: null,
		borderColor: batAllColor,
		backgroundColor: batAllBgColor,
		fill: true,
		lineTension: 0.2,
		borderWidth: 1,
		data: null,
		hidden: boolDisplaySpeicher,
		yAxisID: 'y1',
		parsing: {
			xAxisKey: 'timestamp',
			yAxisKey: null
		}
	},
	"bat-all-soc": {
		label: 'Speicher ges. SoC',
		jsonKey: null,
		borderColor: batAllSocColor,
		backgroundColor: batAllSocBgColor,
		borderDash: [10, 5],
		hidden: boolDisplaySpeicherSoc,
		fill: false,
		lineTension: 0.2,
		borderWidth: 2,
		data: null,
		yAxisID: 'y2',
		parsing: {
			xAxisKey: 'timestamp',
			yAxisKey: null
		}
	},
	// additional counter
	"counter-power": {
		label: 'Zähler',
		jsonKey: null,
		borderColor: counterColor,
		backgroundColor: counterBgColor,
		borderWidth: 2,
		hidden: false,
		fill: false,
		lineTension: 0.2,
		data: null,
		yAxisID: 'y1',
		parsing: {
			xAxisKey: 'timestamp',
			yAxisKey: null
		}
	},
	// chargepoints
	"cp-power": {
		label: 'LP',
		jsonKey: null,
		borderColor: cpColor,
		backgroundColor: cpBgColor,
		borderWidth: 2,
		hidden: false,
		fill: false,
		lineTension: 0.2,
		data: null,
		yAxisID: 'y1',
		parsing: {
			xAxisKey: 'timestamp',
			yAxisKey: null
		}
	},
	"cp-soc": {
		label: 'LP SoC',
		jsonKey: null,
		borderColor: cpSocColor,
		borderDash: [10, 5],
		borderWidth: 2,
		hidden: false,
		fill: false,
		lineTension: 0.2,
		data: null,
		yAxisID: 'y2',
		parsing: {
			xAxisKey: 'timestamp',
			yAxisKey: null
		}
	},
	// SmartHome
	"load-power": {
		label: 'Verbraucher',
		jsonKey: null,
		borderColor: loadColor,
		backgroundColor: loadBgColor,
		fill: false,
		lineTension: 0.2,
		borderWidth: 2,
		hidden: boolDisplayLoad1,
		data: null,
		yAxisID: 'y1',
		parsing: {
			xAxisKey: 'timestamp',
			yAxisKey: null
		}
	},
	// SmartHome 2.0 devices
	"sh-power": {
		label: "Gerät",
		jsonKey: null,
		borderColor: smartHomeColor,
		backgroundColor: smartHomeBgColor,
		fill: false,
		lineTension: 0.2,
		borderWidth: 2,
		data: null,
		yAxisID: 'y1',
		hidden: boolDisplayshd1,
		parsing: {
			xAxisKey: 'timestamp',
			yAxisKey: null
		}
	},
	// SmartHome 2.0 device temperatures
	// "sh-temp": {
	// 	label: 'Temperatur',
	// 	borderColor: "rgba(250, 250, 155, 0.7)",
	// 	backgroundColor: 'blue',
	// 	fill: false,
	// 	lineTension: 0.2,
	// 	borderWidth: 2,
	// 	data: null,
	// 	yAxisID: 'y2',
	// 	hidden: boolDisplayshd1t1,
	// 	parsing: {
	// 	xAxisKey: 'timestamp',
	// 		yAxisKey: null
	// 	}
	// }
};

var chartDatasets = [
	// always available elements
	{
		label: 'EVU',
		jsonKey: 'grid',
		borderColor: evuColor,
		backgroundColor: evuBgColor,
		borderWidth: 1,
		fill: true,
		lineTension: 0.2,
		data: allChartData,
		hidden: boolDisplayEvu,
		yAxisID: 'y1',
		parsing: {
			xAxisKey: 'timestamp',
			yAxisKey: 'grid'
		}
	},
	{
		label: 'Hausverbrauch',
		jsonKey: 'house-power',
		borderColor: homeColor,
		backgroundColor: homeBgColor,
		fill: false,
		lineTension: 0.2,
		borderWidth: 2,
		hidden: boolDisplayHouseConsumption,
		data: allChartData,
		yAxisID: 'y1',
		parsing: {
			xAxisKey: 'timestamp',
			yAxisKey: 'house-power'
		}
	},
	{
		label: 'LP ges.',
		jsonKey: 'charging-all',
		borderColor: cpAllColor,
		backgroundColor: cpAllBgColor,
		fill: true,
		lineTension: 0.2,
		borderWidth: 2,
		data: allChartData,
		hidden: boolDisplayLpAll,
		yAxisID: 'y1',
		parsing: {
			xAxisKey: 'timestamp',
			yAxisKey: 'charging-all'
		}
	}
];

function loadgraph(animationDuration = 1000) {

	var chartData = {
		// labels not used with time scale
		// labels: atime,
		datasets: chartDatasets
	}

	function getMaxTicksLimit(width) {
		if (width < 350) {
			return 6;
		} else if (width < 470) {
			return 9;
		} else if (width < 768) {
			return 12;
		} else {
			return 18;
		}
	}

	function setGraphLineBorderWidth(theGraph, newWidth) {
		// sets borderWidth attribute for all single lines without fill
		for (var index = 0; index < theGraph.config.data.datasets.length; index++) {
			if (!theGraph.config.data.datasets[index].fill) {
				theGraph.config.data.datasets[index].borderWidth = newWidth;
			}
		}
	}

	function doGraphResponsive(chartInstance) {
		// changes graph responding to screen size
		// quantity of x-axis labels
		chartInstance.config.options.scales.x.ticks.maxTicksLimit = getMaxTicksLimit(chartInstance.width);
		// other settings
		if (chartInstance.width > 390) {
			setGraphLineBorderWidth(chartInstance, 2);
			chartInstance.config.options.scales.x.ticks.font.size = 12;
			chartInstance.config.options.scales.y1.ticks.font.size = 12;
			chartInstance.config.options.scales.y1.title.font.size = 12;
			chartInstance.config.options.scales.y2.ticks.font.size = 12;
			chartInstance.config.options.scales.y2.title.font.size = 12;
		} else {
			setGraphLineBorderWidth(chartInstance, 1);
			chartInstance.config.options.scales.x.ticks.font.size = 10;
			chartInstance.config.options.scales.y1.ticks.font.size = 9;
			chartInstance.config.options.scales.y1.title.font.size = 10;
			chartInstance.config.options.scales.y2.ticks.font.size = 9;
			chartInstance.config.options.scales.y2.title.font.size = 10;
		}
		chartInstance.update();
	}

	var ctx = document.getElementById('canvas').getContext('2d');

	window.myLine = new Chart(ctx, {
		type: 'line',
		plugins: [{
			afterInit: doGraphResponsive,
			resize: doGraphResponsive
		}],
		data: chartData,
		options: {
			plugins: {
				title: {
					display: false
				},
				tooltip: {
					enabled: true
				},
				legend: {
					display: boolDisplayLegend,
					labels: {
						color: fontColor,
						// filter: function(item,chart) {
						// 	if (
						// 		item.text.includes(hidehaus) ||
						// 		item.text.includes(hideload1) ||
						// 		item.text.includes(hideload2) ||
						// 		item.text.includes(hidelp1soc) ||
						// 		item.text.includes(hidelp2soc) ||
						// 		item.text.includes(hidelp1) ||
						// 		item.text.includes(hidelp2) ||
						// 		item.text.includes(hidelp3) ||
						// 		item.text.includes(hidelp4) ||
						// 		item.text.includes(hidelp5) ||
						// 		item.text.includes(hidelp6) ||
						// 		item.text.includes(hidelp7) ||
						// 		item.text.includes(hidelp8) ||
						// 		item.text.includes(hidespeichersoc) ||
						// 		item.text.includes(hidespeicher) ||
						// 		item.text.includes(hidelpa) ||
						// 		item.text.includes(hidepv) ||
						// 		item.text.includes(hideevu) ||
						// 		item.text.includes(hideshd1) ||
						// 		item.text.includes(hideshd2) ||
						// 		item.text.includes(hideshd3) ||
						// 		item.text.includes(hideshd4) ||
						// 		item.text.includes(hideshd5) ||
						// 		item.text.includes(hideshd6) ||
						// 		item.text.includes(hideshd7) ||
						// 		item.text.includes(hideshd8) ||
						// 		item.text.includes(hideshd9)
						// 	) {
						// 		return false;
						// 	} else {
						// 		return true;
						// 	}
						// }
					}
				}
			},
			elements: {
				point: {
					radius: 0
				}
			},
			animation: {
				duration: animationDuration,
				onComplete: function(animation) {
					// if duration was set to 0 to avoid pumping after reload, set back to default
					this.options.animation.duration = 1000
				}
			},
			responsive: true,
			maintainAspectRatio: false,
			scales: {
				x: {
					type: 'time',
					time: {
						unit: 'minute'
					},
					display: true,
					title: {
						display: false
					},
					ticks: {
						source: 'data',
						font: {
							size: 12
						},
						color: tickColor,
						maxTicksLimit: 15
					},
					grid: {
						color: xGridColor
					}
				},
				y1: {
					// horizontal line for values displayed on the left side (power, kW)
					position: 'left',
					type: 'linear',
					display: 'auto',
					suggestedMin: 0,
					suggestedMax: 0,
					title: {
						font: {
							size: 12
						},
						display: true,
						text: 'Leistung [kW]',
						color: fontColor
					},
					grid: {
						color: gridColor
					},
					ticks: {
						font: {
							size: 12
						},
						stepSize: 0.2,
						maxTicksLimit: 10,
						color: tickColor
					}
				},
				y2: {
					// horizontal line for values displayed on the right side (SoC, %)
					position: 'right',
					type: 'linear',
					display: 'auto',
					suggestedMin: 0,
					suggestedMax: 100,
					title: {
						font: {
							size: 12
						},
						display: true,
						text: 'SoC [%]',
						color: fontColor
					},
					grid: {
						color: gridSocColor,
					},
					ticks: {
						font: {
							size: 12
						},
						color: tickColor
					}
				}
			}
		}
	});

	initialread = 1;
	$('#waitforgraphloadingdiv').hide();
<<<<<<< HEAD
} // end loadgraph
=======
}  // end loadgraph
>>>>>>> 30539767

// Sichtbarkeit für SmartHome Devices im Graph
function setvisibility(datarr, hidevar, hidevalue, booldisplay) {
	var arrayLength = datarr.length;
	var vis = 0
	for (var i = 0; i < arrayLength; i++) {
		if ((datarr[i] >= 0.010) || (datarr[i] <= -0.010)) {
			vis = 1
		}
	}
	if (vis == 0) {
		window[hidevar] = hidevalue;
		window[booldisplay] = true;
	} else {
		window[hidevar] = 'foo';
		window[booldisplay] = false;

	}
}

<<<<<<< HEAD
function getDatasetIndex(datasetId) {
	index = chartDatasets.findIndex(function(dataset) {
		return dataset.jsonKey == datasetId;
	});
	if (index != -1) {
		console.debug('index for dataset "' + datasetId + '": ' + index);
		return index;
	}
	console.debug('no index found for "' + datasetId + '"');
	return
}

function addDataset(datasetId) {
	var datasetTemplate = datasetId.replace(/\d/g, '');
	var datasetIndex = undefined;
	if (number = datasetId.match(/([\d]+)/g)) {
		datasetIndex = number[0];
	}
	console.debug('template name: ' + datasetTemplate + ' index: ' + datasetIndex);
	if (datasetTemplates[datasetTemplate]) {
		newDataset = JSON.parse(JSON.stringify(datasetTemplates[datasetTemplate]));
		newDataset.parsing.yAxisKey = datasetId;
		newDataset.jsonKey = datasetId;
		if (datasetIndex) {
			newDataset.label = newDataset.label + ' ' + datasetIndex;
		}
		return chartDatasets.push(newDataset) - 1;
	} else {
		console.warn('no matching template found: ' + datasetId);
	}
	return
}

function initDataset(datasetId) {
	var index = getDatasetIndex(datasetId);
	if (index == undefined) {
		index = addDataset(datasetId);
	}
	if (index != undefined) {
		chartDatasets[index].data = allChartData;
	}
}

function truncateData(data) {
	if (typeof maxDisplayLength !== "undefined" && data.length > maxDisplayLength) {
		console.debug("datasets: " + data.length + " removing: " + (data.length - maxDisplayLength));
		data.splice(0, data.length - maxDisplayLength);
	}
}

=======
>>>>>>> 30539767
function putgraphtogether() {
	if ((all1 == 1) && (all2 == 1) && (all3 == 1) && (all4 == 1) && (all5 == 1) && (all6 == 1) && (all7 == 1) && (all8 == 1) && (all9 == 1) && (all10 == 1) && (all11 == 1) && (all12 == 1) && (all13 == 1) && (all14 == 1) && (all15 == 1) && (all16 == 1)) {
		var alldata = all1p + "\n" + all2p + "\n" + all3p + "\n" + all4p + "\n" + all5p + "\n" + all6p + "\n" + all7p + "\n" + all8p + "\n" + all9p + "\n" + all10p + "\n" + all11p + "\n" + all12p + "\n" + all13p + "\n" + all14p + "\n" + all15p + "\n" + all16p;
		allChartData = parseData(alldata);
		truncateData(allChartData);
		if (allChartData.length >= 30) { // 5 minutes * 6 measurements/min
			console.info("received at least 30 data sets for graph; will add up to " + maxDisplayLength + " datasets in total");
			Object.keys(allChartData[allChartData.length - 1]).forEach(function(key) {
				if (key != 'time' && key != 'timestamp') {
					initDataset(key);
				}
			});
			// after receipt of all data segments, unsubscribe from these topics to save bandwidth
			unsubscribeMqttGraphSegments();

			initialread = 1;
			$('#waitforgraphloadingdiv').text('Graph lädt...');
			checkgraphload();
			// now we are ready to receive small updates for graph data
		} else {
			all1 = 0;
			all2 = 0;
			all3 = 0;
			all4 = 0;
			all5 = 0;
			all6 = 0;
			all7 = 0;
			all8 = 0;
			all9 = 0;
			all10 = 0;
			all11 = 0;
			all12 = 0;
			all13 = 0;
			all14 = 0;
			all15 = 0;
			all16 = 0;

			var percent = (allChartData.length / 30 * 100).toFixed();
			$('#waitforgraphloadingdiv').text('Erst ca. ' + percent + '% der mindestens benötigten Datenpunkte für den Graph seit Neustart vorhanden.');
		}
	}
} // end putgraphtogether

function updateGraph(dataset) {
<<<<<<< HEAD
	chartUpdateBuffer = chartUpdateBuffer.concat(parseData(dataset));
	if (initialread == 1 && myLine != undefined) {
		chartUpdateBuffer.forEach(function(row, index) {
			if (row.timestamp > allChartData[allChartData.length-1].timestamp) {
				allChartData.push(row);
			} else {
				console.warn("old data detected:", row.timestamp, row.time);
				console.warn("last timestamp:", allChartData[allChartData.length-1].timestamp, allChartData[allChartData.length-1].time);
			}
		});
		truncateData(allChartData);
		chartUpdateBuffer = [];
		myLine.update();
		console.debug('graph updated, last dataset:', allChartData[allChartData.length-1].timestamp, allChartData[allChartData.length-1].time);
	} else {
		console.debug('graph not yet initialized, data stored in buffer');
=======
	var lines = dataset.split("\n");
	for (var i = 0; i < lines.length; i++) {
		var ldate = lines[i].split(",")[0];
		var lbezug = lines[i].split(",")[1];
		var lpv = lines[i].split(",")[3];
		var llp2 = lines[i].split(",")[5];
		var lspeicherl = lines[i].split(",")[7];
		var lsoc = lines[i].split(",")[9];
		var lspeichersoc = lines[i].split(",")[8];
		var lpa = lines[i].split(",")[2];
		var llp1 = lines[i].split(",")[4];
		var lsoc1 = lines[i].split(",")[10];
		var lhausverbrauch = lines[i].split(",")[11];
		var lverbraucher1 = lines[i].split(",")[12];
		var lverbraucher2 = lines[i].split(",")[13];
		var lp3 = lines[i].split(",")[14];
		var lp4 = lines[i].split(",")[15];
		var lp5 = lines[i].split(",")[16];
		var lp6 = lines[i].split(",")[17];
		var lp7 = lines[i].split(",")[18];
		var lp8 = lines[i].split(",")[19];
		var shd1 = lines[i].split(",")[20];
		var shd2 = lines[i].split(",")[21];
		var shd3 = lines[i].split(",")[22];
		var shd4 = lines[i].split(",")[23];
		var shd5 = lines[i].split(",")[24];
		var shd6 = lines[i].split(",")[25];
		var shd7 = lines[i].split(",")[26];
		var shd8 = lines[i].split(",")[27];
		var shd9 = lines[i].split(",")[28];
		//var shd1t0 = lines[i].split(",")[29];
		//var shd1t1 = lines[i].split(",")[30];
		//var shd1t2 = lines[i].split(",")[31];
>>>>>>> 30539767
	}
}

function checkgraphload() {
	if (graphloaded == 1) {
		myLine.destroy();
		loadgraph(0); // when reloading graph, no more "pumping" animations
		return;
	}
	if (typeof boolDisplayHouseConsumption === "boolean" &&
		typeof boolDisplayLpAll === "boolean" &&
		typeof boolDisplayEvu === "boolean"
	) {
		if (initialread != 0) {
			if (graphloaded == 0) {
				graphloaded = 1;
			} else {
				myLine.destroy();
			}
			loadgraph();
		}
	}
}

function forcegraphload() {
	if (graphloaded == 0) {
		if (!(typeof boolDisplayHouseConsumption === "boolean")) {
			showhidedataset('boolDisplayHouseConsumption');
		}
		if (!(typeof boolDisplayLpAll === "boolean")) {
			showhidedataset('boolDisplayLpAll');
		}
		if (!(typeof boolDisplayEvu === "boolean")) {
			showhidedataset('boolDisplayEvu');
		}
		if (!(typeof boolDisplayLegend === "boolean")) {
			showhidedataset('boolDisplayLegend');
		}
		if (typeof maxDisplayLength === "undefined") {
			console.info("setting graph duration to default of 30 minutes");
			maxDisplayLength = 30 * 6;
		}
		checkgraphload();
	}
} // end forcegraphload

function showhidedataset(thedataset) {
	if (window[thedataset] == true) {
		publish("1", "openWB/graph/" + thedataset);
	} else if (window[thedataset] == false) {
		publish("0", "openWB/graph/" + thedataset);
	} else {
		publish("1", "openWB/graph/" + thedataset);
	}
}

function showhidelegend(thedataset) {
	if (window[thedataset] == true) {
		publish("0", "openWB/graph/" + thedataset);
	} else if (window[thedataset] == false) {
		publish("1", "openWB/graph/" + thedataset);
	} else {
		publish("0", "openWB/graph/" + thedataset);
	}
}

function showhide(thedataset) {
	if (window[thedataset] == 0) {
		publish("1", "openWB/graph/" + thedataset);
	} else if (window[thedataset] == 1) {
		publish("0", "openWB/graph/" + thedataset);
	} else {
		publish("1", "openWB/graph/" + thedataset);
	}
}

function subscribeMqttGraphSegments() {
	console.debug('subscribing to graph topics');
	for (var segments = 1; segments < 17; segments++) {
		// topic = "openWB/graph/" + segments + "alllivevalues";
		topic = "openWB/graph/alllivevaluesJson" + segments;
		client.subscribe(topic, { qos: 0 });
	}
}

function unsubscribeMqttGraphSegments() {
	console.debug('unsubscribing from graph topics');
	for (var segments = 1; segments < 17; segments++) {
		// topic = "openWB/graph/" + segments + "alllivevalues";
		topic = "openWB/graph/alllivevaluesJson" + segments;
		client.unsubscribe(topic);
	}
}

$(document).ready(function() {
	setTimeout(forcegraphload, 15000);
});<|MERGE_RESOLUTION|>--- conflicted
+++ resolved
@@ -545,11 +545,7 @@
 
 	initialread = 1;
 	$('#waitforgraphloadingdiv').hide();
-<<<<<<< HEAD
-} // end loadgraph
-=======
 }  // end loadgraph
->>>>>>> 30539767
 
 // Sichtbarkeit für SmartHome Devices im Graph
 function setvisibility(datarr, hidevar, hidevalue, booldisplay) {
@@ -570,7 +566,6 @@
 	}
 }
 
-<<<<<<< HEAD
 function getDatasetIndex(datasetId) {
 	index = chartDatasets.findIndex(function(dataset) {
 		return dataset.jsonKey == datasetId;
@@ -621,8 +616,6 @@
 	}
 }
 
-=======
->>>>>>> 30539767
 function putgraphtogether() {
 	if ((all1 == 1) && (all2 == 1) && (all3 == 1) && (all4 == 1) && (all5 == 1) && (all6 == 1) && (all7 == 1) && (all8 == 1) && (all9 == 1) && (all10 == 1) && (all11 == 1) && (all12 == 1) && (all13 == 1) && (all14 == 1) && (all15 == 1) && (all16 == 1)) {
 		var alldata = all1p + "\n" + all2p + "\n" + all3p + "\n" + all4p + "\n" + all5p + "\n" + all6p + "\n" + all7p + "\n" + all8p + "\n" + all9p + "\n" + all10p + "\n" + all11p + "\n" + all12p + "\n" + all13p + "\n" + all14p + "\n" + all15p + "\n" + all16p;
@@ -667,7 +660,6 @@
 } // end putgraphtogether
 
 function updateGraph(dataset) {
-<<<<<<< HEAD
 	chartUpdateBuffer = chartUpdateBuffer.concat(parseData(dataset));
 	if (initialread == 1 && myLine != undefined) {
 		chartUpdateBuffer.forEach(function(row, index) {
@@ -684,41 +676,6 @@
 		console.debug('graph updated, last dataset:', allChartData[allChartData.length-1].timestamp, allChartData[allChartData.length-1].time);
 	} else {
 		console.debug('graph not yet initialized, data stored in buffer');
-=======
-	var lines = dataset.split("\n");
-	for (var i = 0; i < lines.length; i++) {
-		var ldate = lines[i].split(",")[0];
-		var lbezug = lines[i].split(",")[1];
-		var lpv = lines[i].split(",")[3];
-		var llp2 = lines[i].split(",")[5];
-		var lspeicherl = lines[i].split(",")[7];
-		var lsoc = lines[i].split(",")[9];
-		var lspeichersoc = lines[i].split(",")[8];
-		var lpa = lines[i].split(",")[2];
-		var llp1 = lines[i].split(",")[4];
-		var lsoc1 = lines[i].split(",")[10];
-		var lhausverbrauch = lines[i].split(",")[11];
-		var lverbraucher1 = lines[i].split(",")[12];
-		var lverbraucher2 = lines[i].split(",")[13];
-		var lp3 = lines[i].split(",")[14];
-		var lp4 = lines[i].split(",")[15];
-		var lp5 = lines[i].split(",")[16];
-		var lp6 = lines[i].split(",")[17];
-		var lp7 = lines[i].split(",")[18];
-		var lp8 = lines[i].split(",")[19];
-		var shd1 = lines[i].split(",")[20];
-		var shd2 = lines[i].split(",")[21];
-		var shd3 = lines[i].split(",")[22];
-		var shd4 = lines[i].split(",")[23];
-		var shd5 = lines[i].split(",")[24];
-		var shd6 = lines[i].split(",")[25];
-		var shd7 = lines[i].split(",")[26];
-		var shd8 = lines[i].split(",")[27];
-		var shd9 = lines[i].split(",")[28];
-		//var shd1t0 = lines[i].split(",")[29];
-		//var shd1t1 = lines[i].split(",")[30];
-		//var shd1t2 = lines[i].split(",")[31];
->>>>>>> 30539767
 	}
 }
 
