<!DOCTYPE html>
<html lang="de">

<head>
	<!-- theme for openWB layout for standard and dark, only css is different-->
	<!-- 2020 Michael Ortenstein -->

	<title>openWB</title>
	<meta charset="UTF-8">
	<meta name="viewport" content="width=device-width, initial-scale=1.0, minimum-scale=1.0, maximum-scale=1.0, user-scalable=0">
    <meta name="apple-mobile-web-app-capable" content="yes">
    <meta name="apple-mobile-web-app-status-bar-style" content="black-translucent">
    <meta name="apple-mobile-web-app-title" content="openWB">
	<meta name="apple-mobile-web-app-status-bar-style" content="default">
	<link rel="apple-touch-startup-image" href="/openWB/web/img/favicons/splash1125x2436w.png"  />
	<link rel="apple-touch-startup-image" media="(device-width: 375px) and (device-height: 812px) and (-webkit-device-pixel-ratio: 3)" href="img/favicons/splash1125x2436w.png">
	<meta name="apple-mobile-web-app-title" content="openWB">

	<meta name="description" content="openWB">
	<meta name="keywords" content="openWB">
	<meta name="author" content="Michael Ortenstein">
	<link rel="apple-touch-icon" sizes="72x72" href="img/favicons/apple-icon-72x72.png">
	<link rel="apple-touch-icon" sizes="76x76" href="img/favicons/apple-icon-76x76.png">
	<link rel="apple-touch-icon" sizes="114x114" href="img/favicons/apple-icon-114x114.png">
	<link rel="apple-touch-icon" sizes="120x120" href="img/favicons/apple-icon-120x120.png">
	<link rel="apple-touch-icon" sizes="144x144" href="img/favicons/apple-icon-144x144.png">
	<link rel="apple-touch-icon" sizes="152x152" href="img/favicons/apple-icon-152x152.png">
	<link rel="apple-touch-icon" sizes="180x180" href="img/favicons/apple-icon-180x180.png">
	<link rel="icon" type="image/png" sizes="192x192"  href="img/favicons/android-icon-192x192.png">
	<link rel="icon" type="image/png" sizes="32x32" href="img/favicons/favicon-32x32.png">
	<link rel="icon" type="image/png" sizes="96x96" href="img/favicons/favicon-96x96.png">
	<link rel="icon" type="image/png" sizes="16x16" href="img/favicons/favicon-16x16.png">
	<meta name="msapplication-TileColor" content="#ffffff">
	<meta name="msapplication-TileImage" content="/ms-icon-144x144.png">
	<link rel="apple-touch-icon" sizes="57x57" href="img/favicons/apple-touch-icon-57x57.png">
	<link rel="apple-touch-icon" sizes="60x60" href="img/favicons/apple-touch-icon-60x60.png">
	<link rel="manifest" href="manifest.json">
	<link rel="shortcut icon" href="img/favicons/favicon.ico">
	<!-- <link rel="apple-touch-startup-image" href="img/loader.gif"> -->
	<meta name="msapplication-config" content="img/favicons/browserconfig.xml">
	<meta name="theme-color" content="#ffffff">

	<!-- Bootstrap -->
	<link rel="stylesheet" type="text/css" href="css/bootstrap-4.4.1/bootstrap.min.css">
	<!-- Normalize -->
	<link rel="stylesheet" type="text/css" href="css/normalize-8.0.1.css">
	<!-- Font Awesome, all styles -->
  	<link href="fonts/font-awesome-5.8.2/css/all.css" rel="stylesheet">

	<!-- important scripts to be loaded -->
	<script src="js/jquery-3.4.1.min.js"></script>
	<script src="js/bootstrap-4.4.1/bootstrap.bundle.min.js"></script>
	<script>
		function getCookie(cname) {
			var name = cname + '=';
			var decodedCookie = decodeURIComponent(document.cookie);
			var ca = decodedCookie.split(';');
			for(var i = 0; i <ca.length; i++) {
				var c = ca[i];
				while (c.charAt(0) == ' ') {
					c = c.substring(1);
				}
				if (c.indexOf(name) == 0) {
					return c.substring(name.length, c.length);
				}
			}
			return '';
		}
		var themeCookie = getCookie('openWBTheme');
		// include special Theme style
		$('head').append('<link rel="stylesheet" type="text/css" href="themes/' + themeCookie + '/style.css">');
	</script>
</head>

<body>
	<!-- Preloader with Progress Bar -->
	<div class="loader bg-white">
		<div class="loader-container regularTextSize">
		  	<div class="row text-black">
			  	<div class="mx-auto d-block justify-content-center">
					<img src="img/favicons/preloader-image.png" style="max-width: 300px" alt="openWB">
			  	</div>
			</div>
			<div class="row text-grey justify-content-center mt-2">
				<div class="col-10 col-sm-6">
					Bitte warten, während die Seite aufgebaut wird.
				</div>
			</div>
			<div class="row justify-content-center mt-2">
				<div class="col-10 col-sm-6">
					<div class="progress active">
						<div class="progress-bar progress-bar-success progress-bar-striped progress-bar-animated" id="preloaderbar" role="progressbar">
						</div>
					</div>
				</div>
  			</div>
		</div>
	</div>

	<!-- Landing Page -->
	<div id="nav-placeholder">
	</div>
	<div class="container">
		<div class="row py-1 verySmallTextSize text-black bg-darkgrey">
			<div id="date" class="col text-left">
				&nbsp;
			</div>
			<div class="col-5 text-center">
				<button type="button" class="btn btn-sm btn-secondary cursor-pointer regularTextSize" id="chargeModeSelectBtn">
					<span id="chargeModeSelectBtnText">Lademodus</span>
					<span id="priorityEvBattery">
						<span class="fas fa-car" id="priorityEvBatteryIcon">&nbsp;</span>
					</span>
				</button>
			</div>
			<div id="time" class="col text-right">
				&nbsp;
			</div>
		</div>

		<div class="row justify-content-center regularTextSize font-weight-bold text-center text-black">
			<div class="col-sm bg-lightgreen">
				PV: <span id="pvleistung">lade Daten</span><span id="pvdailyyield"></span>
			</div>
			<div id="evudiv" class="col-sm bg-rose">
				EVU: <span id="bezug">lade Daten</span>
			</div>
		</div>

		<div class="row justify-content-center regularTextSize font-weight-bold text-center text-black">
			<div class="col-sm bg-apricot">
				Hausverbrauch: <span id="hausverbrauch">lade Daten</span>
			</div>
			<div class="col-sm bg-lightgrey">
				Ladeleistung: <span id="powerAllLp">lade Daten</span>
			</div>
		</div>
		<div id="speicher" class="row justify-content-center regularTextSize font-weight-bold text-center text-black">
			<div class="col-sm bg-orange">
				Speicher: <span id="speicherleistung">lade Daten</span><span id="speichersoc"></span>
			</div>
		</div>
		<div class="row justify-content-center regularTextSize font-weight-bold text-center text-black">
			<div class="hide col-sm bg-lightblue SmartHome" dev="1">
				 <span class="nameDevice">Device Name</span> <span class="actualPowerDevice">lade Daten</span>
			</div>
			<div class="hide col-sm bg-lightblue SmartHome" dev="2">
				 <span class="nameDevice">Device Name</span> <span class="actualPowerDevice">lade Daten</span>
			</div>
		</div>
		<div class="row justify-content-center regularTextSize font-weight-bold text-center text-black">
			<div class="hide col-sm bg-lightblue SmartHome" dev="3">
				 <span class="nameDevice">Device Name</span> <span class="actualPowerDevice">lade Daten</span>
			</div>
			<div class="hide col-sm bg-lightblue SmartHome" dev="4">
				 <span class="nameDevice">Device Name</span> <span class="actualPowerDevice">lade Daten</span>
			</div>
		</div>
		<div class="row justify-content-center regularTextSize font-weight-bold text-center text-black">
			<div class="hide col-sm bg-lightblue SmartHome" dev="5">
				 <span class="nameDevice">Device Name</span> <span class="actualPowerDevice">lade Daten</span>
			</div>
			<div class="hide col-sm bg-lightblue SmartHome" dev="6">
				 <span class="nameDevice">Device Name</span> <span class="actualPowerDevice">lade Daten</span>
			</div>
		</div>
		<div class="row justify-content-center regularTextSize font-weight-bold text-center text-black">
			<div class="hide col-sm bg-lightblue SmartHome" dev="7">
				 <span class="nameDevice">Device Name</span> <span class="actualPowerDevice">lade Daten</span>
			</div>
			<div class="hide col-sm bg-lightblue SmartHome" dev="8">
				 <span class="nameDevice">Device Name</span> <span class="actualPowerDevice">lade Daten</span>
			</div>
		</div>
		<div class="row justify-content-center regularTextSize font-weight-bold text-center text-black">
			<div class="hide col-sm bg-lightblue SmartHome" dev="9">
				 <span class="nameDevice">Device Name</span> <span class="actualPowerDevice">lade Daten</span>
			</div>
		</div>
		<div class="row justify-content-center regularTextSize font-weight-bold text-center text-black">
			<div class="hide bg-lightblue col-sm SmartHomeTemp" dev="1">
				<span class="actualTemp0Device"></span>
			</div>
			<div class="hide bg-lightblue col-sm SmartHomeTemp" dev="1">
				<span class="actualTemp1Device"></span>
			</div>
			<div class="hide bg-lightblue col-sm SmartHomeTemp" dev="1">
				<span class="actualTemp2Device"></span>
			</div>
		</div>
		<div class="row justify-content-center regularTextSize font-weight-bold text-center text-black">

			<div class="hide bg-lightblue col-sm SmartHomeTemp" dev="2">
				<span class="actualTemp0Device"></span>
			</div>

			<div class="hide bg-lightblue col-sm SmartHomeTemp" dev="2">
				<span class="actualTemp1Device"></span>
			</div>

			<div class="hide bg-lightblue col-sm SmartHomeTemp" dev="2">
				<span class="actualTemp2Device"></span>
			</div>
		</div>

		<div id="webhooks" class="row justify-content-center regularTextSize font-weight-bold text-center text-black bg-darkgrey">
			<div id="hook1" class="col-3 m-1 bg-danger hide">
				ext. Gerät 1
			</div>
			<div id="hook2" class="col-3 m-1 bg-danger hide">
				ext. Gerät 2
			</div>
			<div id="hook3" class="col-3 m-1 bg-danger hide">
				ext. Gerät 2
			</div>
		</div>

		<!-- interactive chart.js -->
		<!-- will be refreshed using MQTT (in live.js)-->
		<div class="row justify-content-center my-2" id="thegraph">
			<div class="col-sm-12 text-center smallTextSize" style="height: 350px;">
				<div id="waitforgraphloadingdiv">
					Graph lädt, bitte warten...
				</div>
				<canvas id="canvas"></canvas>
			</div>
		</div>

		<div class="row text-center bg-darkgrey">
			<div class="col">
				<span id="lastregelungaktiv" class="regularTextSize text-red animate-alertPulsation"></span>
			</div>
		</div>

		<!-- chargepoint info header -->
		<div class="row no-gutter py-1 py-md-0 smallTextSize text-center bg-darkgrey text-grey font-weight-bold">
			<div class="col-3 px-0">
				Ladepunkt <span id="awattarEnabledIcon" class="fa fa-chart-line hide"></span>
			</div>
			<div class="col-3 px-0">
				Ladeparameter
			</div>
			<div class="col-4 px-0">
				geladen
			</div>
			<div class="col-2 px-0">
				SoC
			</div>
		</div>

		<!-- chargepoint info data lp1-->
		<div class="row no-gutter py-1 py-md-0 smallTextSize text-center bg-lightgrey text-grey" data-lp="1">
			<div class="col-3 px-0">
				<span class="fas fa-xs hide autolockConfiguredLp"></span>
				<span class="cursor-pointer font-weight-bold lpDisabledStyle enableLp nameLp">LP Name</span>
				<span class="fa fa-xs fa-plug text-orange hide plugstatLp"></span>
			    <span class="fa fa-xs fa-flag-checkered hide targetChargingLp"></span>
			    <span class="fa fa-xs fa-moon hide nightChargingLp"></span>
			</div>
            <div class="col-3 px-0">
                <span class="actualPowerLp">lade Daten</span><span class="phasesInUseLp"></span><span class="targetCurrentLp"></span>
            </div>
            <div class="col-4 px-0">
                <span class="energyChargedLp">lade Daten</span><span class="kmChargedLp" consumption="0"></span>
            </div>
            <div class="col-2 px-0 socNotConfiguredLp text-center">
              --
            </div>
            <div class="col-2 px-0 hide socConfiguredLp text-center">
                <span class="socLp"></span>
            </div>
        </div>

		<!-- chargepoint info data lp2-->
		<div class="row no-gutter py-1 py-md-0 smallTextSize text-center bg-lightgrey text-grey" data-lp="2">
			<div class="col-3 px-0">
				<span class="fas fa-xs hide autolockConfiguredLp"></span>
				<span class="cursor-pointer font-weight-bold lpDisabledStyle enableLp nameLp">LP Name</span>
				<span class="fa fa-xs fa-plug text-orange hide plugstatLp"></span>
			    <span class="fa fa-xs fa-flag-checkered hide targetChargingLp"></span>
			    <span class="fa fa-xs fa-moon hide nightChargingLp"></span>
			</div>
            <div class="col-3 px-0">
                <span class="actualPowerLp">lade Daten</span><span class="phasesInUseLp"></span><span class="targetCurrentLp"></span>
            </div>
            <div class="col-4 px-0">
                <span class="energyChargedLp">lade Daten</span><span class="kmChargedLp" consumption="0"></span>
            </div>
            <div class="col-2 px-0 socNotConfiguredLp text-center">
              --
            </div>
            <div class="col-2 px-0 hide socConfiguredLp text-center">
                <span class="socLp"></span>
            </div>
        </div>

		<!-- chargepoint info data lp3-->
		<div class="row no-gutter py-1 py-md-0 smallTextSize text-center bg-lightgrey text-grey" data-lp="3">
			<div class="col-3 px-0">
				<span class="fas fa-xs hide autolockConfiguredLp"></span>
				<span class="cursor-pointer font-weight-bold lpDisabledStyle enableLp nameLp">LP Name</span>
				<span class="fa fa-xs fa-plug text-orange hide plugstatLp"></span>
			    <span class="fa fa-xs fa-flag-checkered hide targetChargingLp"></span>
			    <span class="fa fa-xs fa-moon hide nightChargingLp"></span>
			</div>
            <div class="col-3 px-0">
                <span class="actualPowerLp">lade Daten</span><span class="phasesInUseLp"></span><span class="targetCurrentLp"></span>
            </div>
            <div class="col-4 px-0">
                <span class="energyChargedLp">lade Daten</span><span class="kmChargedLp" consumption="0"></span>
            </div>
            <div class="col-2 px-0 socNotConfiguredLp text-center">
              --
            </div>
            <div class="col-2 px-0 hide socConfiguredLp text-center">
                <span class="socLp"></span>
            </div>
        </div>

		<!-- chargepoint info data lp4-->
		<div class="row no-gutter py-1 py-md-0 smallTextSize text-center bg-lightgrey text-grey" data-lp="4">
			<div class="col-3 px-0">
				<span class="fas fa-xs hide autolockConfiguredLp"></span>
				<span class="cursor-pointer font-weight-bold lpDisabledStyle enableLp nameLp">LP Name</span>
				<span class="fa fa-xs fa-plug text-orange hide plugstatLp"></span>
			    <span class="fa fa-xs fa-flag-checkered hide targetChargingLp"></span>
			    <span class="fa fa-xs fa-moon hide nightChargingLp"></span>
			</div>
            <div class="col-3 px-0">
                <span class="actualPowerLp">lade Daten</span><span class="phasesInUseLp"></span><span class="targetCurrentLp"></span>
            </div>
            <div class="col-4 px-0">
                <span class="energyChargedLp">lade Daten</span><span class="kmChargedLp" consumption="0"></span>
            </div>
            <div class="col-2 px-0 socNotConfiguredLp text-center">
              --
            </div>
            <div class="col-2 px-0 hide socConfiguredLp text-center">
                <span class="socLp"></span>
            </div>
        </div>

		<!-- chargepoint info data lp5-->
		<div class="row no-gutter py-1 py-md-0 smallTextSize text-center bg-lightgrey text-grey" data-lp="5">
			<div class="col-3 px-0">
				<span class="fas fa-xs hide autolockConfiguredLp"></span>
				<span class="cursor-pointer font-weight-bold lpDisabledStyle enableLp nameLp">LP Name</span>
				<span class="fa fa-xs fa-plug text-orange hide plugstatLp"></span>
			    <span class="fa fa-xs fa-flag-checkered hide targetChargingLp"></span>
			    <span class="fa fa-xs fa-moon hide nightChargingLp"></span>
			</div>
            <div class="col-3 px-0">
                <span class="actualPowerLp">lade Daten</span><span class="phasesInUseLp"></span><span class="targetCurrentLp"></span>
            </div>
            <div class="col-4 px-0">
                <span class="energyChargedLp">lade Daten</span><span class="kmChargedLp" consumption="0"></span>
            </div>
            <div class="col-2 px-0 socNotConfiguredLp text-center">
              --
            </div>
            <div class="col-2 px-0 hide socConfiguredLp text-center">
                <span class="socLp"></span>
            </div>
        </div>

		<!-- chargepoint info data lp6-->
		<div class="row no-gutter py-1 py-md-0 smallTextSize text-center bg-lightgrey text-grey" data-lp="6">
			<div class="col-3 px-0">
				<span class="fas fa-xs hide autolockConfiguredLp"></span>
				<span class="cursor-pointer font-weight-bold lpDisabledStyle enableLp nameLp">LP Name</span>
				<span class="fa fa-xs fa-plug text-orange hide plugstatLp"></span>
			    <span class="fa fa-xs fa-flag-checkered hide targetChargingLp"></span>
			    <span class="fa fa-xs fa-moon hide nightChargingLp"></span>
			</div>
            <div class="col-3 px-0">
                <span class="actualPowerLp">lade Daten</span><span class="phasesInUseLp"></span><span class="targetCurrentLp"></span>
            </div>
            <div class="col-4 px-0">
                <span class="energyChargedLp">lade Daten</span><span class="kmChargedLp" consumption="0"></span>
            </div>
            <div class="col-2 px-0 socNotConfiguredLp text-center">
              --
            </div>
            <div class="col-2 px-0 hide socConfiguredLp text-center">
                <span class="socLp"></span>
            </div>
        </div>

		<!-- chargepoint info data lp7-->
		<div class="row no-gutter py-1 py-md-0 smallTextSize text-center bg-lightgrey text-grey" data-lp="7">
			<div class="col-3 px-0">
				<span class="fas fa-xs hide autolockConfiguredLp"></span>
				<span class="cursor-pointer font-weight-bold lpDisabledStyle enableLp nameLp">LP Name</span>
				<span class="fa fa-xs fa-plug text-orange hide plugstatLp"></span>
			    <span class="fa fa-xs fa-flag-checkered hide targetChargingLp"></span>
			    <span class="fa fa-xs fa-moon hide nightChargingLp"></span>
			</div>
            <div class="col-3 px-0">
                <span class="actualPowerLp">lade Daten</span><span class="phasesInUseLp"></span><span class="targetCurrentLp"></span>
            </div>
            <div class="col-4 px-0">
                <span class="energyChargedLp">lade Daten</span><span class="kmChargedLp" consumption="0"></span>
            </div>
            <div class="col-2 px-0 socNotConfiguredLp text-center">
              --
            </div>
            <div class="col-2 px-0 hide socConfiguredLp text-center">
                <span class="socLp"></span>
            </div>
        </div>

		<!-- chargepoint info data lp8-->
		<div class="row no-gutter py-1 py-md-0 smallTextSize text-center bg-lightgrey text-grey" data-lp="8">
			<div class="col-3 px-0">
				<span class="fas fa-xs hide autolockConfiguredLp"></span>
				<span class="cursor-pointer font-weight-bold lpDisabledStyle enableLp nameLp">LP Name</span>
				<span class="fa fa-xs fa-plug text-orange hide plugstatLp"></span>
			    <span class="fa fa-xs fa-flag-checkered hide targetChargingLp"></span>
			    <span class="fa fa-xs fa-moon hide nightChargingLp"></span>
			</div>
            <div class="col-3 px-0">
                <span class="actualPowerLp">lade Daten</span><span class="phasesInUseLp"></span><span class="targetCurrentLp"></span>
            </div>
            <div class="col-4 px-0">
                <span class="energyChargedLp">lade Daten</span><span class="kmChargedLp" consumption="0"></span>
            </div>
            <div class="col-2 px-0 socNotConfiguredLp text-center">
              --
            </div>
            <div class="col-2 px-0 hide socConfiguredLp text-center">
                <span class="socLp"></span>
            </div>
        </div>

                <!-- SmartHome info header -->
        <div class="row no-gutter py-1 py-md-0 smallTextSize text-center bg-darkgrey text-grey font-weight-bold shInfoHeader">
			<hr color="white">
			<div class="col-3 px-0">
                Gerät
            </div>
            <div class="col-3 px-0">
                Verbrauch
            </div>
            <div class="col-3 px-0">
                Modus
			</div>
			<div class="col-3 px-0">
                Laufzeit
            </div>
		</div>
		<!-- SmartHome Device 1 data -->
                <div class="row no-gutter py-1 py-md-0 smallTextSize text-center bg-lightgrey text-grey SmartHome" dev="1">
                        <div class="col-3 px-0">
                                <span class="font-weight-bold lpEnabledStyle enableDevice nameDevice">SmartHomeDevice</span>
                        </div>
                	<div class="col-3 px-0">
                	        <span class="actualPowerDevice">lade Daten</span>
                	</div>
                	<div class="col-3 px-0">
				<span class="cursor-pointer actualModeDevice changeSHMode">lade Daten</span>
			</div>
                        <div class="col-3 px-0">
                                <span class="actualRunningTimeDevice">lade Daten</span>
                        </div>
		</div>
		<!-- SmartHome Device 2 data -->
                <div class="row no-gutter py-1 py-md-0 smallTextSize text-center bg-lightgrey text-grey SmartHome" dev="2">
                        <div class="col-3 px-0">
                                <span class="font-weight-bold lpEnabledStyle enableDevice nameDevice">SmartHomeDevice</span>
                        </div>
                	<div class="col-3 px-0">
                	        <span class="actualPowerDevice">lade Daten</span>
                	</div>
                	<div class="col-3 px-0">
				<span class="cursor-pointer actualModeDevice changeSHMode">lade Daten</span>
			</div>
                        <div class="col-3 px-0">
                                <span class="actualRunningTimeDevice">lade Daten</span>
                        </div>

		</div>
		<!-- SmartHome Device 3 data -->
                <div class="row no-gutter py-1 py-md-0 smallTextSize text-center bg-lightgrey text-grey SmartHome" dev="3">
                        <div class="col-3 px-0">
                                <span class="font-weight-bold lpEnabledStyle enableDevice nameDevice">SmartHomeDevice</span>
                        </div>
                	<div class="col-3 px-0">
                	        <span class="actualPowerDevice">lade Daten</span>
                	</div>
                	<div class="col-3 px-0">
				<span class="cursor-pointer actualModeDevice changeSHMode">lade Daten</span>
			</div>
                        <div class="col-3 px-0">
                                <span class="actualRunningTimeDevice">lade Daten</span>
                        </div>

		</div>
		<!-- SmartHome Device 3 data -->
                <div class="row no-gutter py-1 py-md-0 smallTextSize text-center bg-lightgrey text-grey SmartHome" dev="4">
                        <div class="col-3 px-0">
                                <span class="cursor-pointer font-weight-bold lpEnabledStyle enableDevice nameDevice">SmartHomeDevice</span>
                        </div>
                	<div class="col-3 px-0">
                	        <span class="actualPowerDevice">lade Daten</span>
                	</div>
                	<div class="col-3 px-0">
				<span class="cursor-pointer actualModeDevice changeSHMode">lade Daten</span>
			</div>
                        <div class="col-3 px-0">
                                <span class="actualRunningTimeDevice">lade Daten</span>
                        </div>

		</div>
		<!-- SmartHome Device 3 data -->
                <div class="row no-gutter py-1 py-md-0 smallTextSize text-center bg-lightgrey text-grey SmartHome" dev="5">
                        <div class="col-3 px-0">
                                <span class="cursor-pointer font-weight-bold lpEnabledStyle enableDevice nameDevice">SmartHomeDevice</span>
                        </div>
                	<div class="col-3 px-0">
                	        <span class="actualPowerDevice">lade Daten</span>
                	</div>
                	<div class="col-3 px-0">
				<span class="cursor-pointer actualModeDevice changeSHMode">lade Daten</span>
			</div>
                        <div class="col-3 px-0">
                                <span class="actualRunningTimeDevice">lade Daten</span>
                        </div>

		</div>
		<!-- SmartHome Device 3 data -->
                <div class="row no-gutter py-1 py-md-0 smallTextSize text-center bg-lightgrey text-grey SmartHome" dev="6">
                        <div class="col-3 px-0">
                                <span class="cursor-pointer font-weight-bold lpEnabledStyle enableDevice nameDevice">SmartHomeDevice</span>
                        </div>
                	<div class="col-3 px-0">
                	        <span class="actualPowerDevice">lade Daten</span>
                	</div>
                	<div class="col-3 px-0">
				<span class="cursor-pointer actualModeDevice changeSHMode">lade Daten</span>
			</div>
                        <div class="col-3 px-0">
                                <span class="actualRunningTimeDevice">lade Daten</span>
                        </div>

		</div>
		<!-- SmartHome Device 3 data -->
                <div class="row no-gutter py-1 py-md-0 smallTextSize text-center bg-lightgrey text-grey SmartHome" dev="7">
                        <div class="col-3 px-0">
                                <span class="cursor-pointer font-weight-bold lpEnabledStyle enableDevice nameDevice">SmartHomeDevice</span>
                        </div>
                	<div class="col-3 px-0">
                	        <span class="actualPowerDevice">lade Daten</span>
                	</div>
                	<div class="col-3 px-0">
				<span class="cursor-pointer actualModeDevice changeSHMode">lade Daten</span>
			</div>
                        <div class="col-3 px-0">
                                <span class="actualRunningTimeDevice">lade Daten</span>
                        </div>

		</div>
		<!-- SmartHome Device 3 data -->
                <div class="row no-gutter py-1 py-md-0 smallTextSize text-center bg-lightgrey text-grey SmartHome" dev="8">
                        <div class="col-3 px-0">
                                <span class="cursor-pointer font-weight-bold lpEnabledStyle enableDevice nameDevice">SmartHomeDevice</span>
                        </div>
                	<div class="col-3 px-0">
                	        <span class="actualPowerDevice">lade Daten</span>
                	</div>
                	<div class="col-3 px-0">
				<span class="cursor-pointer actualModeDevice changeSHMode">lade Daten</span>
			</div>
                        <div class="col-3 px-0">
                                <span class="actualRunningTimeDevice">lade Daten</span>
                        </div>

		</div>
		<!-- SmartHome Device 3 data -->
                <div class="row no-gutter py-1 py-md-0 smallTextSize text-center bg-lightgrey text-grey SmartHome" dev="9">
                        <div class="col-3 px-0">
                                <span class="cursor-pointer font-weight-bold lpEnabledStyle enableDevice nameDevice">SmartHomeDevice</span>
                        </div>
                	<div class="col-3 px-0">
                	        <span class="actualPowerDevice">lade Daten</span>
                	</div>
                	<div class="col-3 px-0">
				<span class="cursor-pointer actualModeDevice changeSHMode">lade Daten</span>
			</div>
                        <div class="col-3 px-0">
                                <span class="actualRunningTimeDevice">lade Daten</span>
                        </div>

		</div>

		<!-- depending on charge mode show options -->
	    <form id="sofortladenEinstellungen" class="hide">

			<hr color="white">
			<div class="row justify-content-center">
				<h3 class="font-weight-bold text-center text-lightgrey">Sofortladen Stromstärke <span class="nameLp"></span></h3>
			</div>

<<<<<<< HEAD
			<div class="form-row form-group mb-1 vaRow regularTextSize" data-lp="1">
				<label for="lp/1/current" class="col-3 col-form-label text-right"><span class="nameLp"></span>:</label>
				<div class="col">
=======
			<div class="sofortCurrentVisLp1 form-row form-group mb-1 vaRow justify-content-center regularTextSize">
				<label for="lp/1/current" class="col-3 col-sm-2 col-form-label">LP1:</label>
				<div class="col-6 col-sm-4">
>>>>>>> 0e4fb705
					<input type="range" class="form-control-range rangeInput" id="lp/1/current" min="6" max="32" step="1" value="6" data-initialized="0" data-topicprefix="openWB/config/get/sofort/">
				</div>
				<label for="lp/1/current" class="col-3 col-form-label valueLabel" suffix="A"></label>
			</div>

<<<<<<< HEAD
			<div class="form-row form-group mb-1 vaRow regularTextSize" data-lp="2">
				<label for="lp/2/current" class="col-3 col-form-label text-right"><span class="nameLp"></span>:</label>
				<div class="col">
=======
			<div class="sofortCurrentVisLp2 form-row form-group mb-1 vaRow justify-content-center regularTextSize">
				<label for="lp/2/current" class="col-3 col-sm-2 col-form-label">LP2:</label>
				<div class="col-6 col-sm-4">
>>>>>>> 0e4fb705
					<input type="range" class="form-control-range rangeInput" id="lp/2/current" min="6" max="32" step="1" value="6" data-initialized="0" data-topicprefix="openWB/config/get/sofort/">
				</div>
				<label for="lp/2/current" class="col-3 col-form-label valueLabel" suffix="A"></label>
			</div>

<<<<<<< HEAD
			<div class="form-row form-group mb-1 vaRow regularTextSize" data-lp="3">
				<label for="lp/3/current" class="col-3 col-form-label text-right"><span class="nameLp"></span>:</label>
				<div class="col">
=======
			<div class="sofortCurrentVisLp3 form-row form-group mb-1 vaRow justify-content-center regularTextSize">
				<label for="lp/3/current" class="col-3 col-sm-2 col-form-label">LP3:</label>
				<div class="col-6 col-sm-4">
>>>>>>> 0e4fb705
					<input type="range" class="form-control-range rangeInput" id="lp/3/current" min="6" max="32" step="1" value="6" data-initialized="0" data-topicprefix="openWB/config/get/sofort/">
				</div>
				<label for="lp/3/current" class="col-3 col-form-label valueLabel" suffix="A"></label>
			</div>

<<<<<<< HEAD
			<div class="form-row form-group mb-1 vaRow regularTextSize" data-lp="4">
				<label for="lp/4/current" class="col-3 col-form-label text-right"><span class="nameLp"></span>:</label>
				<div class="col">
=======
			<div class="sofortCurrentVisLp4 form-row form-group mb-1 vaRow justify-content-center regularTextSize">
				<label for="lp/4/current" class="col-3 col-sm-2 col-form-label">LP4:</label>
				<div class="col-6 col-sm-4">
>>>>>>> 0e4fb705
					<input type="range" class="form-control-range rangeInput" id="lp/4/current" min="6" max="32" step="1" value="6" data-initialized="0" data-topicprefix="openWB/config/get/sofort/">
				</div>
				<label for="lp/4/current" class="col-3 col-form-label valueLabel" suffix="A"></label>
			</div>

<<<<<<< HEAD
			<div class="form-row form-group mb-1 vaRow regularTextSize" data-lp="5">
				<label for="lp/5/current" class="col-3 col-form-label text-right"><span class="nameLp"></span>:</label>
				<div class="col">
=======
			<div class="sofortCurrentVisLp5 form-row form-group mb-1 vaRow justify-content-center regularTextSize">
				<label for="lp/5/current" class="col-3 col-sm-2 col-form-label">LP5:</label>
				<div class="col-6 col-sm-4">
>>>>>>> 0e4fb705
					<input type="range" class="form-control-range rangeInput" id="lp/5/current" min="6" max="32" step="1" value="6" data-initialized="0" data-topicprefix="openWB/config/get/sofort/">
				</div>
				<label for="lp/5/current" class="col-3 col-form-label valueLabel" suffix="A"></label>
			</div>

<<<<<<< HEAD
			<div class="form-row form-group mb-1 vaRow regularTextSize" data-lp="6">
				<label for="lp/6/current" class="col-3 col-form-label text-right"><span class="nameLp"></span>:</label>
				<div class="col">
=======
			<div class="sofortCurrentVisLp6 form-row form-group mb-1 vaRow justify-content-center regularTextSize">
				<label for="lp/6/current" class="col-3 col-sm-2 col-form-label">LP6:</label>
				<div class="col-6 col-sm-4">
>>>>>>> 0e4fb705
					<input type="range" class="form-control-range rangeInput" id="lp/6/current" min="6" max="32" step="1" value="6" data-initialized="0" data-topicprefix="openWB/config/get/sofort/">
				</div>
				<label for="lp/6/current" class="col-3 col-form-label valueLabel" suffix="A"></label>
			</div>

<<<<<<< HEAD
			<div class="form-row form-group mb-1 vaRow regularTextSize" data-lp="7">
				<label for="lp/7/current" class="col-3 col-form-label text-right"><span class="nameLp"></span>:</label>
				<div class="col">
=======
			<div class="sofortCurrentVisLp7 form-row form-group mb-1 vaRow justify-content-center regularTextSize">
				<label for="lp/7/current" class="col-3 col-sm-2 col-form-label">LP7:</label>
				<div class="col-6 col-sm-4">
>>>>>>> 0e4fb705
					<input type="range" class="form-control-range rangeInput" id="lp/7/current" min="6" max="32" step="1" value="6" data-initialized="0" data-topicprefix="openWB/config/get/sofort/">
				</div>
				<label for="lp/7/current" class="col-3 col-form-label valueLabel" suffix="A"></label>
			</div>

<<<<<<< HEAD
			<div class="form-row form-group mb-1 vaRow regularTextSize" data-lp="8">
				<label for="lp/8/current" class="col-3 col-form-label text-right"><span class="nameLp"></span>:</label>
				<div class="col">
=======
			<div class="sofortCurrentVisLp8 form-row form-group mb-1 vaRow justify-content-center regularTextSize">
				<label for="lp/8/current" class="col-3 col-sm-2 col-form-label">LP8:</label>
				<div class="col-6 col-sm-4">
>>>>>>> 0e4fb705
					<input type="range" class="form-control-range rangeInput" id="lp/8/current" min="6" max="32" step="1" value="6" data-initialized="0" data-topicprefix="openWB/config/get/sofort/">
				</div>
				<label for="lp/8/current" class="col-3 col-form-label valueLabel" suffix="A"></label>
			</div>

			<div class="hide" id="awattar">
				<hr color="white">
				<div class="row justify-content-center">
					<h3 class="font-weight-bold text-lightgrey">Awattar</h3>
				</div>
				<div class="row regularTextSize">
					<div class="col text-center">
						aktueller Awattar-Preis: <span id="ActualPriceForCharging"></span> Cent/kWh
					</div>
				</div>
				<div class="row justify-content-center my-2">
					<div class="col text-center" style="height: 150px;">
						<canvas id="awattarcanvas"></canvas>
					</div>
				</div>
				<div class="form-row form-group mb-1 vaRow regularTextSize">
					<label for="MaxPriceForCharging" class="col-3 col-form-label text-right">max. Preis:</label>
					<div class="col">
						<input type="range" class="form-control-range rangeInput" id="MaxPriceForCharging" min="-8" max="12" step="0.1" value="0" data-topicprefix="openWB/global/awattar/">
					</div>
					<label for="MaxPriceForCharging" class="col-3 col-form-label valueLabel" suffix="Cent/kWh"></label>
				</div>
			</div>  <!--/ awattar -->

			<div class="chargeLimitation" data-lp="1">
				<hr color="white">
				<div class="row justify-content-center">
					<h3 class="font-weight-bold text-center text-lightgrey">Lademengenbegrenzung <span class="nameLp"></span></label></h3>
				</div>
				<div class="form-row vaRow form-group mt-1 justify-content-center" data-lp="1">
					<div class="col btn-group btn-group-toggle" id="lp/1/chargeLimitation" data-toggle="buttons" data-topicprefix="openWB/config/get/sofort/">
						<label class="btn btn-sm btn-outline-info btn-toggle regularTextSize">
							<input type="radio" name="lp/1/chargeLimitation" data-option="0"> keine
						</label>
						<label class="btn btn-sm btn-outline-info btn-toggle regularTextSize">
							<input type="radio" name="lp/1/chargeLimitation" data-option="1"> Energiemenge
						</label>
						<label class="btn btn-sm btn-outline-info btn-toggle regularTextSize">
							<input type="radio" name="lp/1/chargeLimitation" data-option="2"> EV-SoC
						</label>
					</div>
				</div>
				<div class="form-row form-group mb-1 vaRow regularTextSize" data-option="1">
					<label for="lp/1/energyToCharge" class="col-3 col-form-label text-right">Energie:</label>
					<div class="col">
						<input type="range" class="form-control-range rangeInput" id="lp/1/energyToCharge" min="2" max="100" step="2" value="2" data-topicprefix="openWB/config/get/sofort/">
					</div>
					<label for="lp/1/energyToCharge" class="col-3 col-form-label valueLabel" suffix="kWh"></label>
				</div>
				<div class="form-row form-group mb-1 vaRow regularTextSize" data-option="2">
					<label for="lp/1/socToChargeTo" class="col-3 col-form-label text-right">SoC:</label>
					<div class="col">
						<input type="range" class="form-control-range rangeInput" id="lp/1/socToChargeTo" min="5" max="100" step="5" value="5" data-topicprefix="openWB/config/get/sofort/">
					</div>
					<label for="lp/1/socToChargeTo" class="col-3 col-form-label valueLabel" suffix="%"></label>
				</div>
				<div class="form-row mt-2 justify-content-center regularTextSize" data-option="1">
					<div class="col col-sm-6">
						<span class="progress-label">Fortschritt: </span>
						<span class="restzeitLp pull-right"></span>
						<div class="progress active limitation-progress">
							<div class="progress-bar progress-bar-success progress-bar-striped" role="progressbar" data-actualCharged="0">
							</div>
						</div>
					</div>
					<input class="btn btn-sm btn-primary regularTextSize ml-2" type="button" id="lp/1/resetEnergyToCharge" value="Reset" data-topicprefix="openWB/config/get/sofort/">
				</div>
			</div>

			<div class="chargeLimitation" data-lp="2">
				<hr color="white">
				<div class="row justify-content-center">
					<h3 class="font-weight-bold text-center text-lightgrey">Lademengenbegrenzung <span class="nameLp"></span></label></h3>
				</div>
				<div class="form-row vaRow form-group mt-1 justify-content-center" data-lp="2">
					<div class="col btn-group btn-group-toggle" id="lp/2/chargeLimitation" data-toggle="buttons" data-topicprefix="openWB/config/get/sofort/">
						<label class="btn btn-sm btn-outline-info btn-toggle regularTextSize">
							<input type="radio" name="lp/2/chargeLimitation" data-option="0"> keine
						</label>
						<label class="btn btn-sm btn-outline-info btn-toggle regularTextSize">
							<input type="radio" name="lp/2/chargeLimitation" data-option="1"> Energiemenge
						</label>
						<label class="btn btn-sm btn-outline-info btn-toggle regularTextSize">
							<input type="radio" name="lp/2/chargeLimitation" data-option="2"> EV-SoC
						</label>
					</div>
				</div>
				<div class="form-row form-group mb-1 vaRow regularTextSize" data-option="1">
					<label for="lp/2/energyToCharge" class="col-3 col-form-label text-right">Energie:</label>
					<div class="col">
						<input type="range" class="form-control-range rangeInput" id="lp/2/energyToCharge" min="2" max="100" step="2" value="2" data-topicprefix="openWB/config/get/sofort/">
					</div>
					<label for="lp/2/energyToCharge" class="col-3 col-form-label valueLabel" suffix="kWh"></label>
				</div>
				<div class="form-row form-group mb-1 vaRow regularTextSize" data-option="2">
					<label for="lp/2/socToChargeTo" class="col-3 col-form-label text-right">SoC:</label>
					<div class="col">
						<input type="range" class="form-control-range rangeInput" id="lp/2/socToChargeTo" min="5" max="100" step="5" value="5" data-topicprefix="openWB/config/get/sofort/">
					</div>
					<label for="lp/2/socToChargeTo" class="col-3 col-form-label valueLabel" suffix="%"></label>
				</div>
				<div class="form-row mt-2 justify-content-center regularTextSize" data-option="1">
					<div class="col col-sm-6">
						<span class="progress-label">Fortschritt: </span>
						<span class="restzeitLp pull-right"></span>
						<div class="progress active limitation-progress">
							<div class="progress-bar progress-bar-success progress-bar-striped" role="progressbar" data-actualCharged="0">
							</div>
						</div>
					</div>
					<input class="btn btn-sm btn-primary regularTextSize ml-2" type="button" id="lp/2/resetEnergyToCharge" value="Reset" data-topicprefix="openWB/config/get/sofort/">
				</div>
			</div>

			<div class="chargeLimitation" data-lp="3">
				<hr color="white">
				<div class="row justify-content-center">
					<h3 class="font-weight-bold text-center text-lightgrey">Lademengenbegrenzung <span class="nameLp"></span></label></h3>
				</div>
				<div class="form-row vaRow form-group mt-1 justify-content-center" data-lp="3">
					<div class="col btn-group btn-group-toggle" id="lp/3/chargeLimitation" data-toggle="buttons" data-topicprefix="openWB/config/get/sofort/">
						<label class="btn btn-sm btn-outline-info btn-toggle regularTextSize">
							<input type="radio" name="lp/3/chargeLimitation" data-option="0"> keine
						</label>
						<label class="btn btn-sm btn-outline-info btn-toggle regularTextSize">
							<input type="radio" name="lp/3/chargeLimitation" data-option="1"> Energiemenge
						</label>
					</div>
				</div>
				<div class="form-row form-group mb-1 vaRow regularTextSize" data-option="1">
					<label for="lp/3/energyToCharge" class="col-3 col-form-label text-right">Energie:</label>
					<div class="col">
						<input type="range" class="form-control-range rangeInput" id="lp/3/energyToCharge" min="2" max="100" step="2" value="2" data-topicprefix="openWB/config/get/sofort/">
					</div>
					<label for="lp/3/energyToCharge" class="col-3 col-form-label valueLabel" suffix="kWh"></label>
				</div>
				<div class="form-row mt-2 justify-content-center regularTextSize" data-option="1">
					<div class="col col-sm-6">
						<span class="progress-label">Fortschritt: </span>
						<span class="restzeitLp pull-right"></span>
						<div class="progress active limitation-progress">
							<div class="progress-bar progress-bar-success progress-bar-striped" role="progressbar" data-actualCharged="0">
							</div>
						</div>
					</div>
					<input class="btn btn-sm btn-primary regularTextSize ml-2" type="button" id="lp/3/resetEnergyToCharge" value="Reset" data-topicprefix="openWB/config/get/sofort/">
				</div>
			</div>

			<div class="chargeLimitation" data-lp="4">
				<hr color="white">
				<div class="row justify-content-center">
					<h3 class="font-weight-bold text-center text-lightgrey">Lademengenbegrenzung <span class="nameLp"></span></label></h3>
				</div>
				<div class="form-row vaRow form-group mt-1 justify-content-center" data-lp="4">
					<div class="col btn-group btn-group-toggle" id="lp/4/chargeLimitation" data-toggle="buttons" data-topicprefix="openWB/config/get/sofort/">
						<label class="btn btn-sm btn-outline-info btn-toggle regularTextSize">
							<input type="radio" name="lp/4/chargeLimitation" data-option="0"> keine
						</label>
						<label class="btn btn-sm btn-outline-info btn-toggle regularTextSize">
							<input type="radio" name="lp/4/chargeLimitation" data-option="1"> Energiemenge
						</label>
					</div>
				</div>
				<div class="form-row form-group mb-1 vaRow regularTextSize" data-option="1">
					<label for="lp/4/energyToCharge" class="col-3 col-form-label text-right">Energie:</label>
					<div class="col">
						<input type="range" class="form-control-range rangeInput" id="lp/4/energyToCharge" min="2" max="100" step="2" value="2" data-topicprefix="openWB/config/get/sofort/">
					</div>
					<label for="lp/4/energyToCharge" class="col-3 col-form-label valueLabel" suffix="kWh"></label>
				</div>
				<div class="form-row mt-2 justify-content-center regularTextSize" data-option="1">
					<div class="col col-sm-6">
						<span class="progress-label">Fortschritt: </span>
						<span class="restzeitLp pull-right"></span>
						<div class="progress active limitation-progress">
							<div class="progress-bar progress-bar-success progress-bar-striped" role="progressbar" data-actualCharged="0">
							</div>
						</div>
					</div>
					<input class="btn btn-sm btn-primary regularTextSize ml-2" type="button" id="lp/4/resetEnergyToCharge" value="Reset" data-topicprefix="openWB/config/get/sofort/">
				</div>
			</div>

			<div class="chargeLimitation" data-lp="5">
				<hr color="white">
				<div class="row justify-content-center">
					<h3 class="font-weight-bold text-center text-lightgrey">Lademengenbegrenzung <span class="nameLp"></span></label></h3>
				</div>
				<div class="form-row vaRow form-group mt-1 justify-content-center" data-lp="5">
					<div class="col btn-group btn-group-toggle" id="lp/5/chargeLimitation" data-toggle="buttons" data-topicprefix="openWB/config/get/sofort/">
						<label class="btn btn-sm btn-outline-info btn-toggle regularTextSize">
							<input type="radio" name="lp/5/chargeLimitation" data-option="0"> keine
						</label>
						<label class="btn btn-sm btn-outline-info btn-toggle regularTextSize">
							<input type="radio" name="lp/5/chargeLimitation" data-option="1"> Energiemenge
						</label>
					</div>
				</div>
				<div class="form-row form-group mb-1 vaRow regularTextSize" data-option="1">
					<label for="lp/5/energyToCharge" class="col-3 col-form-label text-right">Energie:</label>
					<div class="col">
						<input type="range" class="form-control-range rangeInput" id="lp/5/energyToCharge" min="2" max="100" step="2" value="2" data-topicprefix="openWB/config/get/sofort/">
					</div>
					<label for="lp/5/energyToCharge" class="col-3 col-form-label valueLabel" suffix="kWh"></label>
				</div>
				<div class="form-row mt-2 justify-content-center regularTextSize" data-option="1">
					<div class="col col-sm-6">
						<span class="progress-label">Fortschritt: </span>
						<span class="restzeitLp pull-right"></span>
						<div class="progress active limitation-progress">
							<div class="progress-bar progress-bar-success progress-bar-striped" role="progressbar" data-actualCharged="0">
							</div>
						</div>
					</div>
					<input class="btn btn-sm btn-primary regularTextSize ml-2" type="button" id="lp/5/resetEnergyToCharge" value="Reset" data-topicprefix="openWB/config/get/sofort/">
				</div>
			</div>

			<div class="chargeLimitation" data-lp="6">
				<hr color="white">
				<div class="row justify-content-center">
					<h3 class="font-weight-bold text-center text-lightgrey">Lademengenbegrenzung <span class="nameLp"></span></label></h3>
				</div>
				<div class="form-row vaRow form-group mt-1 justify-content-center" data-lp="6">
					<div class="col btn-group btn-group-toggle" id="lp/6/chargeLimitation" data-toggle="buttons" data-topicprefix="openWB/config/get/sofort/">
						<label class="btn btn-sm btn-outline-info btn-toggle regularTextSize">
							<input type="radio" name="lp/6/chargeLimitation" data-option="0"> keine
						</label>
						<label class="btn btn-sm btn-outline-info btn-toggle regularTextSize">
							<input type="radio" name="lp/6/chargeLimitation" data-option="1"> Energiemenge
						</label>
					</div>
				</div>
				<div class="form-row form-group mb-1 vaRow regularTextSize" data-option="1">
					<label for="lp/6/energyToCharge" class="col-3 col-form-label text-right">Energie:</label>
					<div class="col">
						<input type="range" class="form-control-range rangeInput" id="lp/6/energyToCharge" min="2" max="100" step="2" value="2" data-topicprefix="openWB/config/get/sofort/">
					</div>
					<label for="lp/6/energyToCharge" class="col-3 col-form-label valueLabel" suffix="kWh"></label>
				</div>
				<div class="form-row mt-2 justify-content-center regularTextSize" data-option="1">
					<div class="col col-sm-6">
						<span class="progress-label">Fortschritt: </span>
						<span class="restzeitLp pull-right"></span>
						<div class="progress active limitation-progress">
							<div class="progress-bar progress-bar-success progress-bar-striped" role="progressbar" data-actualCharged="0">
							</div>
						</div>
					</div>
					<input class="btn btn-sm btn-primary regularTextSize ml-2" type="button" id="lp/6/resetEnergyToCharge" value="Reset" data-topicprefix="openWB/config/get/sofort/">
				</div>
			</div>

			<div class="chargeLimitation" data-lp="7">
				<hr color="white">
				<div class="row justify-content-center">
					<h3 class="font-weight-bold text-center text-lightgrey">Lademengenbegrenzung <span class="nameLp"></span></label></h3>
				</div>
				<div class="form-row vaRow form-group mt-1 justify-content-center" data-lp="7">
					<div class="col btn-group btn-group-toggle" id="lp/7/chargeLimitation" data-toggle="buttons" data-topicprefix="openWB/config/get/sofort/">
						<label class="btn btn-sm btn-outline-info btn-toggle regularTextSize">
							<input type="radio" name="lp/7/chargeLimitation" data-option="0"> keine
						</label>
						<label class="btn btn-sm btn-outline-info btn-toggle regularTextSize">
							<input type="radio" name="lp/7/chargeLimitation" data-option="1"> Energiemenge
						</label>
					</div>
				</div>
				<div class="form-row form-group mb-1 vaRow regularTextSize" data-option="1">
					<label for="lp/7/energyToCharge" class="col-3 col-form-label text-right">Energie:</label>
					<div class="col">
						<input type="range" class="form-control-range rangeInput" id="lp/7/energyToCharge" min="2" max="100" step="2" value="2" data-topicprefix="openWB/config/get/sofort/">
					</div>
					<label for="lp/7/energyToCharge" class="col-3 col-form-label valueLabel" suffix="kWh"></label>
				</div>
				<div class="form-row mt-2 justify-content-center regularTextSize" data-option="1">
					<div class="col col-sm-6">
						<span class="progress-label">Fortschritt: </span>
						<span class="restzeitLp pull-right"></span>
						<div class="progress active limitation-progress">
							<div class="progress-bar progress-bar-success progress-bar-striped" role="progressbar" data-actualCharged="0">
							</div>
						</div>
					</div>
					<input class="btn btn-sm btn-primary regularTextSize ml-2" type="button" id="lp/7/resetEnergyToCharge" value="Reset" data-topicprefix="openWB/config/get/sofort/">
				</div>
			</div>

			<div class="chargeLimitation" data-lp="8">
				<hr color="white">
				<div class="row justify-content-center">
					<h3 class="font-weight-bold text-center text-lightgrey">Lademengenbegrenzung <span class="nameLp"></span></label></h3>
				</div>
				<div class="form-row vaRow form-group mt-1 justify-content-center" data-lp="8">
					<div class="col btn-group btn-group-toggle" id="lp/8/chargeLimitation" data-toggle="buttons" data-topicprefix="openWB/config/get/sofort/">
						<label class="btn btn-sm btn-outline-info btn-toggle regularTextSize">
							<input type="radio" name="lp/8/chargeLimitation" data-option="0"> keine
						</label>
						<label class="btn btn-sm btn-outline-info btn-toggle regularTextSize">
							<input type="radio" name="lp/8/chargeLimitation" data-option="1"> Energiemenge
						</label>
					</div>
				</div>
				<div class="form-row form-group mb-1 vaRow regularTextSize" data-option="1">
					<label for="lp/8/energyToCharge" class="col-3 col-form-label text-right">Energie:</label>
					<div class="col">
						<input type="range" class="form-control-range rangeInput" id="lp/8/energyToCharge" min="2" max="100" step="2" value="2" data-topicprefix="openWB/config/get/sofort/">
					</div>
					<label for="lp/8/energyToCharge" class="col-3 col-form-label valueLabel" suffix="kWh"></label>
				</div>
				<div class="form-row mt-2 justify-content-center regularTextSize" data-option="1">
					<div class="col col-sm-6">
						<span class="progress-label">Fortschritt: </span>
						<span class="restzeitLp pull-right"></span>
						<div class="progress active limitation-progress">
							<div class="progress-bar progress-bar-success progress-bar-striped" role="progressbar" data-actualCharged="0">
							</div>
						</div>
					</div>
					<input class="btn btn-sm btn-primary regularTextSize ml-2" type="button" id="lp/8/resetEnergyToCharge" value="Reset" data-topicprefix="openWB/config/get/sofort/">
				</div>
			</div>

		</form>
		<br>
	<!-- modal chargemode-select-window -->
	<div class="modal fade" id="chargeModeModal">
		<div class="modal-dialog">
			<div class="modal-content">

				<!-- modal header -->
				<div class="modal-header bg-success">
					<h4 class="modal-title">Lademodus-Auswahl</h4>
				</div>

				<!-- modal body -->
				<div class="modal-body">
					<div class="row justify-content-center">
						<div class="col-sm-5 py-1">
							<button id="chargeModeSofortBtn" type="button" class="chargeModeBtn btn btn-lg btn-block btn-secondary" data-dismiss="modal" chargeMode="0">Sofort</button>
						</div>
					</div>
					<div class="row justify-content-center">
						<div class="col-sm-5 order-first order-sm-last py-1">
							<button id="chargeModePVBtn" type="button" class="chargeModeBtn btn btn-lg btn-block btn-secondary" data-dismiss="modal" chargeMode="2">PV</button>
						</div>
					</div>
					<div class="row justify-content-center">
						<div class="col-sm-5 py-1">
							<button id="chargeModeMinPVBtn" type="button" class="chargeModeBtn btn btn-lg btn-block btn-secondary" data-dismiss="modal" chargeMode="1">Min + PV</button>
						</div>
					</div>
					<div class="row justify-content-center">
						<div class="col-sm-5 py-1">
							<button id="chargeModeStdbyBtn" type="button" class="chargeModeBtn btn btn-lg btn-block btn-secondary" data-dismiss="modal" chargeMode="4">Standby</button>
						</div>
					</div>
					<div class="row justify-content-center">
						<div class="col-sm-5 py-1">
							<button id="chargeModeStopBtn" type="button" class="chargeModeBtn btn btn-lg btn-block btn-secondary" data-dismiss="modal" chargeMode="3">Stop</button>
						</div>
					</div>
					<span id='priorityModeBtns'>
						<hr>
						<div class="row">
							<div class="col text-center text-grey">
								Vorrang im Lademodus PV-Laden:
							</div>
						</div>
						<div class="row justify-content-center">
							<div class="col-sm-5 py-1">
								<button id="evPriorityBtn" type="button" class="priorityModeBtn btn btn-lg btn-block btn-secondary" data-dismiss="modal" priority="1">
									EV <span class="fas fa-car">&nbsp;</span>
								</button>
							</div>
						</div>
						<div class="row justify-content-center">
							<div class="col-sm-5 py-1">
								<button id="batteryPriorityBtn" type="button" class="priorityModeBtn btn btn-lg btn-block btn-secondary" data-dismiss="modal" priority="0">
									Speicher <span class="fas fa-car-battery">&nbsp;</span>
								</button>
							</div>
						</div>
					</span>
					<hr>

					<div class="row">
						<div class="col text-center text-grey">
							70% beachten im Lademodus PV-Laden:
						</div>
					</div>
					<div class="row justify-content-center">
						<div class="col-sm-5 py-1">
							<button id="70PvBtn" type="button" class=" 70PvBtn btn btn-lg btn-block btn-secondary" data-dismiss="modal">
								70 % beachten
							</button>
						</div>
					</div>


				</div> <!-- /modal body -->

				<!-- no modal footer -->
			</div>
		</div>
	</div>

	<!-- some scripts -->
	<script>

		// load navbar
		$("#nav-placeholder").load('themes/' + themeCookie + '/navbar.html');

		var timeOfLastMqttMessage = 0;  // holds timestamp of last received message
		var landingpageShown = false;  // holds flag for landing page being shown

		function chargeLimitationOptionsShowHide(btnGrp, option) {
			// show/hide all option-parameters in form-rows for selected option
			var parent = btnGrp.closest('.chargeLimitation[data-lp]');  // get parent div element for charge limitation options
			$(parent).find('.form-row[data-option*=' + option + ']').show();  // now show option elements for selected option
			$(parent).find('.form-row[data-option]').not('[data-option*=' + option + ']').hide();  // hide all other option elements
		}

		function processPreloader(mqttTopic) {
			// sets flag for topic received in topic-array
			// and updates the preloader progress bar
			if ( !landingpageShown ) {
				var countTopicsReceived = 0;
				for ( var index = 0; index < topicsToSubscribe.length; index ++) {
					if ( topicsToSubscribe[index][0] == mqttTopic && topicsToSubscribe[index][1] == 0 ) {
						// topic found in array
						topicsToSubscribe[index][1] = 1;  // mark topic as received
					};
					if ( topicsToSubscribe[index][1] > 0 ) {
						countTopicsReceived++;
					}
				};
				var percentageReceived = (countTopicsReceived / topicsToSubscribe.length * 100).toFixed(0);
				var timeBetweenTwoMesagges = Date.now() - timeOfLastMqttMessage;
				if ( timeBetweenTwoMesagges > 3000 ) {
					// latest after 3 sec without new messages
					percentageReceived = 100;
					// debug output
					topicsToSubscribe.forEach((item, i) => {
						if ( item[1] == 0 ) {
							console.log('not received: ' + item[0]);
						}
					});

				}
				timeOfLastMqttMessage = Date.now();
				$("#preloaderbar").width(percentageReceived+"%");
				$("#preloaderbar").text(percentageReceived+" %");
				if ( percentageReceived == 100 ) {
					landingpageShown = true;
					setTimeout(function (){
						// delay a little bit
						$(".loader").fadeOut(1000);
					}, 500);
				}
			}
		}

		var delayUserInput = (function () {
			// sets a timeout on call and resets timout if called again for same id before timeout fires
			var timeoutHandles = {};
			return function (id, callback, ms) {
				if ( timeoutHandles[id] ) {
					clearTimeout(timeoutHandles[id]);
				};
				timeoutHandles[id] = setTimeout(function(){
					delete timeoutHandles[id];
					callback(id);
				}, ms);
			};
		})();

		$(document).ready(function(){

			// load scripts synchronously in order specified
			var scriptsToLoad = [
				// load Chart.js library
				'js/Chart.bundle.js',
				// load mqtt library
				'js/mqttws31.js',
				// some helper functions
				'themes/' + themeCookie + '/helperFunctions.js?ver=20200514-a',
				// functions for processing messages
				'themes/' + themeCookie + '/processAllMqttMsg.js?ver=20200514-d',
				// respective Chart.js definition live
				'themes/' + themeCookie + '/livechart.js?ver=20200506-a',
				// respective Chart.js definition awattar
				'themes/' + themeCookie + '/awattarchart.js?ver=20200331-a',
				// functions performing mqtt and start mqtt-service
				'themes/' + themeCookie + '/setupMqttServices.js?ver=20200506-a',
			];
			scriptsToLoad.forEach(function(src) {
				var script = document.createElement('script');
				script.src = src;
				script.async = false;
				document.body.appendChild(script);
			});

			// load MQTT services
			$('.enableLp').click(function(event){
				// send mqtt set to enable/disable charge point after click
				var lp = parseInt($(this).closest('[lp]').attr('lp'));  // get attribute lp-# of parent element
				if ( !isNaN(lp) && lp > 0 && lp < 9 ) {
					var isEnabled = $(this).hasClass("lpEnabledStyle")
					if ( isEnabled ) {
						publish("0", "openWB/set/lp/" + lp + "/ChargePointEnabled");
					} else {
						publish("1", "openWB/set/lp/" + lp + "/ChargePointEnabled");
					}
				}
			});

			$('.enableDevice').click(function(event){
				// send mqtt set to enable/disable Device after click
				var dev = parseInt($(this).closest('[dev]').attr('dev'));  // get attribute device-# of parent element
				var isLocked = $(this).hasClass("locked")
				if ( isLocked ) {
					if ( !isNaN(dev) && dev > 0 && dev < 9 ) {
						var isEnabled = $(this).hasClass("lpEnabledStyle")
						if ( isEnabled ) {
							publish("0", "openWB/config/set/SmartHome/Device" + dev + "/device_manual_control");
							$(this).removeClass('lpEnabledStyle').removeClass('lpDisabledStyle').addClass('lpWaitingStyle');
						} else {
							publish("1", "openWB/config/set/SmartHome/Device" + dev + "/device_manual_control");
							$(this).removeClass('lpEnabledStyle').removeClass('lpDisabledStyle').addClass('lpWaitingStyle');

						}
					}
				}
			});

			$('.changeSHMode').click(function(event){
				// send mqtt set to enable/disable Device after click
				var dev = parseInt($(this).closest('[dev]').attr('dev'));  // get attribute device-# of parent element
				if ( $(this).text() == "Automatik" ) {
						publish("1", "openWB/config/set/SmartHome/Devices/" + dev + "/mode");
					} else {
						publish("0", "openWB/config/set/SmartHome/Devices/" + dev + "/mode");
				}
			});

			$('#chargeModeSelectBtn').click(function(event){
				$("#chargeModeModal").modal("show");
			});

			$('.chargeModeBtn').click(function(event){
				var chargeMode = $(this).attr("chargeMode")
				publish(chargeMode, "openWB/set/ChargeMode");
			});

			$('.priorityModeBtn').click(function(event){
				// prio: 0 = battery, 1 = ev
				var priority = $(this).attr('priority');
				if ( priority == '0' || priority == '1' ) {
					publish(priority, 'openWB/config/set/pv/priorityModeEVBattery');
				}
			});

			$('.70PvBtn').click(function(event){
				// 0 deaktiviert, 1 aktiviert
				var element = document.getElementById('70PvBtn');
				if ( element.classList.contains("btn-success") ) {
					publish("0", "openWB/set/pv/NurPV70Status");
				} else {
					publish("1", "openWB/set/pv/NurPV70Status");
				}
			});

			$('.btn[value="Reset"]').click(function(event){
				var topic = getTopicToSendTo($(this).attr('id'));
				publish("1", topic);
    		});

			$('.sofortladenLadezielSelektor').change(function(event){
			    // switches the visibility of the settings-divs according to dropdown selection
			    var selectorId = '#' + event.target.id;
			    var divAusId = selectorId.slice(0, 8) + 'n' + selectorId.slice(8);
			    var divSocId = selectorId.slice(0, 8) + 's' + selectorId.slice(8);
			    var divMengeId = selectorId.slice(0, 8) + 'm' + selectorId.slice(8);
			    switch ($(selectorId).val()) {
			        case '0':
			            $(divAusId).show();
			            $(divSocId).hide();
			            $(divMengeId).hide();
			            break;
			        case '1':
			            $(divAusId).hide();
			            $(divSocId).hide();
			            $(divMengeId).show();
			            break;
			        case '2':
			            $(divAusId).hide();
			            $(divSocId).show();
			            $(divMengeId).hide();
			            break;
			    }
			});

			$('.btn-group-toggle').change(function(event){
				// only charge limitation has class btn-group-toggle so far
				// option: 0 = keine, 1 = Energiemenge, 2 = EV-SoC
				var elementId = $(this).attr('id');
				var option = $('input[name="' + elementId + '"]:checked').data('option').toString();
				var topic = getTopicToSendTo(elementId);
				publish(option, topic);
				// show/hide respective option-values and progress
				chargeLimitationOptionsShowHide(this, option);
			});

			$('.rangeInput').on('input', function() {
				// show slider value in label of class valueLabel
				var elementId = $(this).attr('id');
				updateLabel(elementId);
				var element = $('#' + $.escapeSelector(elementId));
				var label = $('label[for="' + elementId + '"].valueLabel');
				label.addClass('text-danger');
				delayUserInput(elementId, function (id) {
					// gets executed on callback, 2000ms after last input-change
					// changes label color back to normal and sends input-value by mqtt
					var elem = $('#' + $.escapeSelector(id));
					var value = elem.val();
					var topic = getTopicToSendTo(id);
					publish(value, topic);
					var label = $('label[for="' + id + '"].valueLabel');
     				label.removeClass('text-danger');
					// if rangeInput is for chargeLimitation, recalc progress
					if ( id.includes('/energyToCharge') ) {
						var parent = elem.closest('.chargeLimitation')  // get parent div element for charge limitation
						var element = parent.find('.progress-bar');  // now get parents progressbar
						var actualCharged = element.data('actualCharged');  // get stored value
						if ( isNaN(actualCharged) ) {
							actualCharged = 0;  // minimum value
						}
						var progress = (actualCharged / value * 100).toFixed(0);
						element.width(progress+"%");
					}
  				}, 2000);
			});

			// register an event listener for changes in visibility
			let hidden;
			let visibilityChange;
			if (typeof document.hidden !== 'undefined') { // Opera 12.10 and Firefox 18 and later support
				hidden = 'hidden';
				visibilityChange = 'visibilitychange';
			} else if (typeof document.msHidden !== 'undefined') {
				hidden = 'msHidden';
				visibilityChange = 'msvisibilitychange';
			} else if (typeof document.webkitHidden !== 'undefined') {
				hidden = 'webkitHidden';
				visibilityChange = 'webkitvisibilitychange';
			}
			window.document.addEventListener(visibilityChange, () => {
				if (!document[hidden]) {
					// once page is unhidden... reload graph completety
					initialread = 0;
					all1 = 0;
					all2 = 0;
					all3 = 0;
					all4 = 0;
					all5 = 0;
					all6 = 0;
					all7 = 0;
					all8 = 0;
					subscribeMqttGraphSegments();
				}
			});

		});  // end document ready
	</script>

</body>

</html><|MERGE_RESOLUTION|>--- conflicted
+++ resolved
@@ -600,113 +600,79 @@
 				<h3 class="font-weight-bold text-center text-lightgrey">Sofortladen Stromstärke <span class="nameLp"></span></h3>
 			</div>
 
-<<<<<<< HEAD
+
 			<div class="form-row form-group mb-1 vaRow regularTextSize" data-lp="1">
 				<label for="lp/1/current" class="col-3 col-form-label text-right"><span class="nameLp"></span>:</label>
 				<div class="col">
-=======
-			<div class="sofortCurrentVisLp1 form-row form-group mb-1 vaRow justify-content-center regularTextSize">
-				<label for="lp/1/current" class="col-3 col-sm-2 col-form-label">LP1:</label>
-				<div class="col-6 col-sm-4">
->>>>>>> 0e4fb705
+
 					<input type="range" class="form-control-range rangeInput" id="lp/1/current" min="6" max="32" step="1" value="6" data-initialized="0" data-topicprefix="openWB/config/get/sofort/">
 				</div>
 				<label for="lp/1/current" class="col-3 col-form-label valueLabel" suffix="A"></label>
 			</div>
 
-<<<<<<< HEAD
+
 			<div class="form-row form-group mb-1 vaRow regularTextSize" data-lp="2">
 				<label for="lp/2/current" class="col-3 col-form-label text-right"><span class="nameLp"></span>:</label>
 				<div class="col">
-=======
-			<div class="sofortCurrentVisLp2 form-row form-group mb-1 vaRow justify-content-center regularTextSize">
-				<label for="lp/2/current" class="col-3 col-sm-2 col-form-label">LP2:</label>
-				<div class="col-6 col-sm-4">
->>>>>>> 0e4fb705
+
 					<input type="range" class="form-control-range rangeInput" id="lp/2/current" min="6" max="32" step="1" value="6" data-initialized="0" data-topicprefix="openWB/config/get/sofort/">
 				</div>
 				<label for="lp/2/current" class="col-3 col-form-label valueLabel" suffix="A"></label>
 			</div>
 
-<<<<<<< HEAD
+
 			<div class="form-row form-group mb-1 vaRow regularTextSize" data-lp="3">
 				<label for="lp/3/current" class="col-3 col-form-label text-right"><span class="nameLp"></span>:</label>
 				<div class="col">
-=======
-			<div class="sofortCurrentVisLp3 form-row form-group mb-1 vaRow justify-content-center regularTextSize">
-				<label for="lp/3/current" class="col-3 col-sm-2 col-form-label">LP3:</label>
-				<div class="col-6 col-sm-4">
->>>>>>> 0e4fb705
+
 					<input type="range" class="form-control-range rangeInput" id="lp/3/current" min="6" max="32" step="1" value="6" data-initialized="0" data-topicprefix="openWB/config/get/sofort/">
 				</div>
 				<label for="lp/3/current" class="col-3 col-form-label valueLabel" suffix="A"></label>
 			</div>
 
-<<<<<<< HEAD
 			<div class="form-row form-group mb-1 vaRow regularTextSize" data-lp="4">
 				<label for="lp/4/current" class="col-3 col-form-label text-right"><span class="nameLp"></span>:</label>
 				<div class="col">
-=======
-			<div class="sofortCurrentVisLp4 form-row form-group mb-1 vaRow justify-content-center regularTextSize">
-				<label for="lp/4/current" class="col-3 col-sm-2 col-form-label">LP4:</label>
-				<div class="col-6 col-sm-4">
->>>>>>> 0e4fb705
+
 					<input type="range" class="form-control-range rangeInput" id="lp/4/current" min="6" max="32" step="1" value="6" data-initialized="0" data-topicprefix="openWB/config/get/sofort/">
 				</div>
 				<label for="lp/4/current" class="col-3 col-form-label valueLabel" suffix="A"></label>
 			</div>
 
-<<<<<<< HEAD
 			<div class="form-row form-group mb-1 vaRow regularTextSize" data-lp="5">
 				<label for="lp/5/current" class="col-3 col-form-label text-right"><span class="nameLp"></span>:</label>
 				<div class="col">
-=======
-			<div class="sofortCurrentVisLp5 form-row form-group mb-1 vaRow justify-content-center regularTextSize">
-				<label for="lp/5/current" class="col-3 col-sm-2 col-form-label">LP5:</label>
-				<div class="col-6 col-sm-4">
->>>>>>> 0e4fb705
+
 					<input type="range" class="form-control-range rangeInput" id="lp/5/current" min="6" max="32" step="1" value="6" data-initialized="0" data-topicprefix="openWB/config/get/sofort/">
 				</div>
 				<label for="lp/5/current" class="col-3 col-form-label valueLabel" suffix="A"></label>
 			</div>
 
-<<<<<<< HEAD
+
 			<div class="form-row form-group mb-1 vaRow regularTextSize" data-lp="6">
 				<label for="lp/6/current" class="col-3 col-form-label text-right"><span class="nameLp"></span>:</label>
 				<div class="col">
-=======
-			<div class="sofortCurrentVisLp6 form-row form-group mb-1 vaRow justify-content-center regularTextSize">
-				<label for="lp/6/current" class="col-3 col-sm-2 col-form-label">LP6:</label>
-				<div class="col-6 col-sm-4">
->>>>>>> 0e4fb705
+
 					<input type="range" class="form-control-range rangeInput" id="lp/6/current" min="6" max="32" step="1" value="6" data-initialized="0" data-topicprefix="openWB/config/get/sofort/">
 				</div>
 				<label for="lp/6/current" class="col-3 col-form-label valueLabel" suffix="A"></label>
 			</div>
 
-<<<<<<< HEAD
+
 			<div class="form-row form-group mb-1 vaRow regularTextSize" data-lp="7">
 				<label for="lp/7/current" class="col-3 col-form-label text-right"><span class="nameLp"></span>:</label>
 				<div class="col">
-=======
-			<div class="sofortCurrentVisLp7 form-row form-group mb-1 vaRow justify-content-center regularTextSize">
-				<label for="lp/7/current" class="col-3 col-sm-2 col-form-label">LP7:</label>
-				<div class="col-6 col-sm-4">
->>>>>>> 0e4fb705
+
 					<input type="range" class="form-control-range rangeInput" id="lp/7/current" min="6" max="32" step="1" value="6" data-initialized="0" data-topicprefix="openWB/config/get/sofort/">
 				</div>
 				<label for="lp/7/current" class="col-3 col-form-label valueLabel" suffix="A"></label>
 			</div>
 
-<<<<<<< HEAD
+
 			<div class="form-row form-group mb-1 vaRow regularTextSize" data-lp="8">
 				<label for="lp/8/current" class="col-3 col-form-label text-right"><span class="nameLp"></span>:</label>
 				<div class="col">
-=======
-			<div class="sofortCurrentVisLp8 form-row form-group mb-1 vaRow justify-content-center regularTextSize">
-				<label for="lp/8/current" class="col-3 col-sm-2 col-form-label">LP8:</label>
-				<div class="col-6 col-sm-4">
->>>>>>> 0e4fb705
+
 					<input type="range" class="form-control-range rangeInput" id="lp/8/current" min="6" max="32" step="1" value="6" data-initialized="0" data-topicprefix="openWB/config/get/sofort/">
 				</div>
 				<label for="lp/8/current" class="col-3 col-form-label valueLabel" suffix="A"></label>
