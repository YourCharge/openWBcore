--- conflicted
+++ resolved
@@ -256,29 +256,8 @@
                     <div class="col-4">
                       Verbindungsversuche:
                     </div>
-<<<<<<< HEAD
-                </div>
-                <!-- modal body -->
-                <div class="modal-body">
-                    <h4 class="text-danger" id="lastregelungaktiv">Derzeit gibt es keine Warnmeldungen.</h4>
-                </div> <!-- /modal body -->
-            </div>
-        </div>
-    </div>
-
-    <!-- modal wizard-window -->
-    <div class="modal" id="wizardModal">
-        <div class="modal-dialog">
-            <div class="modal-content">
-                <!-- modal header -->
-                <div class="modal-header bg-warning">
-                    <div class="col-1">&nbsp;</div>
-                    <div class="col justify-content-center">
-                        <div class="modal-title text-center">Einrichtungs-Assistent</div>
-=======
                     <div class="col">
                       <span class="counter">-</span>
->>>>>>> c70774c2
                     </div>
                   </div>
                   <div class="form-row justify-content-end">
@@ -664,8 +643,8 @@
     </div>
   </div>
 
-  <!-- modal wizzard-window -->
-  <div class="modal" id="wizzardModal">
+  <!-- modal wizard-window -->
+  <div class="modal" id="wizardModal">
     <div class="modal-dialog">
       <div class="modal-content">
         <!-- modal header -->
