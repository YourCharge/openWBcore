<!DOCTYPE html>
<html lang="de">

	<head>
		<base href="/openWB/web/">

		<meta charset="UTF-8">
		<meta http-equiv="X-UA-Compatible" content="IE=edge">
		<meta name="viewport" content="width=device-width, initial-scale=1">
		<title>openWB Status</title>
		<meta name="description" content="Control your charge" />
		<meta name="keywords" content="html template, css, free, one page, gym, fitness, web design" />
		<meta name="author" content="Kevin Wieland, Michael Ortenstein" />
		<!-- Favicons (created with http://realfavicongenerator.net/)-->
		<link rel="apple-touch-icon" sizes="57x57" href="img/favicons/apple-touch-icon-57x57.png">
		<link rel="apple-touch-icon" sizes="60x60" href="img/favicons/apple-touch-icon-60x60.png">
		<link rel="icon" type="image/png" href="img/favicons/favicon-32x32.png" sizes="32x32">
		<link rel="icon" type="image/png" href="img/favicons/favicon-16x16.png" sizes="16x16">
		<link rel="manifest" href="manifest.json">
		<link rel="shortcut icon" href="img/favicons/favicon.ico">
		<meta name="msapplication-TileColor" content="#00a8ff">
		<meta name="msapplication-config" content="img/favicons/browserconfig.xml">
		<meta name="theme-color" content="#ffffff">

		<!-- Bootstrap -->
		<link rel="stylesheet" type="text/css" href="css/bootstrap-4.4.1/bootstrap.min.css">
		<!-- Normalize -->
		<link rel="stylesheet" type="text/css" href="css/normalize-8.0.1.css">

		<link rel="stylesheet" type="text/css" href="fonts/font-awesome-5.8.2/css/all.css">
		<!-- include settings-style -->
		<link rel="stylesheet" type="text/css" href="status/status_style.css?ver=20210209">
		<!-- local css due to async loading of theme css -->
		<style>
			#preloader {
				background-color:white;
				position:fixed;
				top:0px;
				left:0px;
				width:100%;
				height:100%;
				z-index:999999;
			}
			#preloader-inner {
				margin-top: 150px;
				text-align: center;
			}
			#preloader-image {
				max-width: 300px;
			}
			#preloader-info {
				color:grey;
			}
			#thegraph > div {
				height: 350px;
			}
		</style>
		<!-- important scripts to be loaded -->
		<script src="js/jquery-3.6.0.min.js"></script>
		<script src="js/bootstrap-4.4.1/bootstrap.bundle.min.js"></script>
		<!-- load helper functions -->
		<script src = "status/helperFunctions.js?ver=20210128" ></script>
		<script>
			function getCookie(cname) {
				var name = cname + '=';
				var decodedCookie = decodeURIComponent(document.cookie);
				var ca = decodedCookie.split(';');
				for(var i = 0; i <ca.length; i++) {
					var c = ca[i];
					while (c.charAt(0) == ' ') {
						c = c.substring(1);
					}
					if (c.indexOf(name) == 0) {
						return c.substring(name.length, c.length);
					}
				}
				return '';
			}
			var themeCookie = getCookie('openWBTheme');
			// include special Theme style
			if( '' != themeCookie ){
				$('head').append('<link rel="stylesheet" href="themes/' + themeCookie + '/settings.css?v=20210209">');
			}
		</script>

		<script>
			function readLogFile(urlStr, variable) {
				$.ajax({
					url: urlStr,
					complete: function(request){
						var lines = request.responseText.split("\n");
						var result = "";
						for(var i=0; i<lines.length-1; i++)
							result = lines[i] + "\n" + result;
						$(variable).text(result);
					}
				});
			}

			function loadstatuslog() {
				readLogFile("/openWB/ramdisk/ladestatus.log", "#ladestatuslogdiv");
			}
			loadstatuslog();

			function mqttlog() {
				readLogFile("/openWB/ramdisk/mqtt.log", "#mqttdiv");
			}
			mqttlog();

			function rfidlog() {
				readLogFile("/openWB/ramdisk/rfid.log", "#rfiddiv");
			}
			rfidlog();

			function debuglog() {
				readLogFile("/openWB/ramdisk/openWB.log", "#debugdiv");
			}
			debuglog();

			function smarthomelog() {
				readLogFile("/openWB/ramdisk/smarthome.log", "#smarthomediv");
			}
			smarthomelog();

			function nurpvlog() {
				readLogFile("/openWB/ramdisk/nurpv.log", "#nurpvdiv");
			}
			nurpvlog();

			function soclog() {
				readLogFile("/openWB/ramdisk/soc.log", "#socdiv");
			}
			soclog();
		</script>

	</head>
	<body>
		<?php
			$lines = file($_SERVER['DOCUMENT_ROOT'] . '/openWB/openwb.conf');
			foreach($lines as $line) {
				list($key, $value) = explode("=", $line, 2);
				${$key."old"} = trim( $value, " '\t\n\r\0\x0B" ); // remove all garbage and single quotes
			}

			$speichervorhanden = trim( file_get_contents( $_SERVER['DOCUMENT_ROOT'] . '/openWB/ramdisk/speichervorhanden' ) );
		?>

		<!-- Preloader with Progress Bar -->
		<div id="preloader">
			<div id="preloader-inner">
				<div class="row">
					<div class="mx-auto d-block justify-content-center">
						<img id="preloader-image" src="img/favicons/preloader-image.png" alt="openWB">
					</div>
				</div>
				<div id="preloader-info" class="row justify-content-center mt-2">
					<div class="col-10 col-sm-6">
						Bitte warten, während die Seite aufgebaut wird.
					</div>
				</div>
				<div class="row justify-content-center mt-2">
					<div class="col-10 col-sm-6">
						<div class="progress active">
							<div class="progress-bar progress-bar-success progress-bar-striped progress-bar-animated" id="preloaderbar" role="progressbar">
							</div>
						</div>
					</div>
				</div>
			</div>
		</div>

		<!-- Landing Page -->
		<div id="nav-placeholder"></div>
		<div role="main" class="container" style="margin-top: 20px">
			<h1>Status</h1>
			<div class="wrapper">

				<!-- Ladepunkte-->
				<?php for( $chargepointNum = 1; $chargepointNum <= 8; $chargepointNum++ ){ ?>
					<div class="card border-primary hide" id="lp<?php echo $chargepointNum ?>">
						<div class="card-header bg-primary">
							Ladepunkt <?php echo $chargepointNum . " (" . ${'lp'.$chargepointNum.'nameold'} . ")"; ?>
						</div>
						<div class="card-body">
							<div class="table-responsive">
								<table class="table table-sm ">
									<tbody>
										<tr class="faultStrLpRow hide">
											<th scope="row">Störungsbeschreibung</th>
											<td class="faultStrLp"></td>
										</tr>
										<tr class="stromvorgabeRow">
											<th scope="row">Ladestromvorgabe [A]</th>
											<td class="stromvorgabe">--</td>
										</tr>
										<tr class="ladeleistungRow">
											<th scope="row">Ladeleistung [W]</th>
											<td class="ladeleistung">--</td>
										</tr>
										<tr class="kWhCounterRow">
											<th scope="row">Zählerstand [kWh]</th>
											<td class="kWhCounter">--</td>
										</tr>
										<tr class="socRow hide">
											<th scope="row">SoC [%]</th>
											<td class="soc">--</td>
										</tr>
										<tr class="faultStrSocLpRow hide">
											<th scope="row">Störungsbeschreibung</th>
											<td class="faultStrSocLp"></td>
										</tr>
									</tbody>
								</table>
							</div>
							<div class="table-responsive">
								<table class="table">
									<thead>
										<tr>
											<th scope="col"></th>
											<th scope="col">Phase 1</th>
											<th scope="col">Phase 2</th>
											<th scope="col">Phase 3</th>
										</tr>
									</thead>
									<tbody>
										<tr class="spannungRow">
											<th scope="row">Spannung [V]</th>
											<td class="spannungP1">--</td>
											<td class="spannungP2">--</td>
											<td class="spannungP3">--</td>
										</tr>
										<tr class="stromstaerkeRow">
											<th scope="row">Stromstärke [A]</th>
											<td class="stromstaerkeP1">--</td>
											<td class="stromstaerkeP2">--</td>
											<td class="stromstaerkeP3">--</td>
										</tr>
										<tr class="powerFaktorRow hide">
											<th scope="row">Power Faktor</th>
											<td class="powerFaktorP1">--</td>
											<td class="powerFaktorP2">--</td>
											<td class="powerFaktorP3">--</td>
										</tr>
									</tbody>
								</table>
							</div>
						</div>
					</div>
				<?php } ?>

				<!-- Ladepunkte Gesamt -->
				<div class="card border-primary hide" id="lpges">
					<div class="card-header bg-primary">
						Ladepunkte Gesamt
					</div>
					<div class="card-body">
						<div class="table-responsive">
							<table class="table">
								<tbody>
									<tr id="ladeleistungAllRow">
										<th scope="row">Ladeleistung [W]</th>
										<td><div id="ladeleistungAll"></div></td>
									</tr>
									<tr id="kWhCounterAllRow">
										<th scope="row">Zählerstand [kWh]</th>
										<td><div id="kWhCounterAll"></div></td>
									</tr>
								</tbody>
							</table>
						</div>
					</div>
				</div>

				<!-- EVU  -->
				<div class="card border-danger <?php if($wattbezugmodulold == "none") echo "hide" ?>">
					<div class="card-header bg-danger">
						EVU
					</div>
					<div class="card-body">
						<div class="table-responsive">
							<table class="table" id="evu1">
								<tbody>
									<tr id="faultStrEvuRow" class="hide">
										<th scope="row">Störungsbeschreibung</th>
										<td><div id="faultStrEvu"></div></td>
									</tr>
									<tr id="gesamtleistungEvuStatusId">
										<th scope="row">Gesamtleistung [W]</th>
										<td><div id="wattbezugdiv">--</div></td>
									</tr>
									<tr id="bezugEvuStatusId">
										<th scope="row">Bezug [kWh]</th>
										<td><div id="bezugkwhdiv">--</div></td>
									</tr>
									<tr id="einspeisungEvuStatusId">
										<th scope="row">Einspeisung [kWh]</th>
										<td><div id="einspeisungkwhdiv">--</div></td>
									</tr>
									<tr id="frequenzEvuStatusId">
										<th scope="row">Frequenz [Hz]</th>
										<td><div id="evuhzdiv">--</div></td>
									</tr>
									<tr id="schieflastEvuStatusId">
										<th scope="row">Schieflast [A]</th>
										<td><div id="schieflastdiv">--</div></td>
									</tr>
								</tbody>
							</table>
						</div>
						<div class="table-responsive">
							<table class="table" id="evu2">
								<thead>
									<tr>
										<th scope="col"></th>
										<th scope="col">Phase 1</th>
										<th scope="col">Phase 2</th>
										<th scope="col">Phase 3</th>
									</tr>
								</thead>
								<tbody>
									<tr id="spannungEvuStatusId">
										<th scope="row">Spannung [V]</th>
										<td><div id="evuv1div">--</div></td>
										<td><div id="evuv2div">--</div></td>
										<td><div id="evuv3div">--</div></td>
									</tr>
									<tr id="stromstaerkeEvuStatusId">
										<th scope="row">Stromstärke [A]</th>
										<td><div id="bezuga1div">--</div></td>
										<td><div id="bezuga2div">--</div></td>
										<td><div id="bezuga3div">--</div></td>
									</tr>
									<tr id="leistungEvuStatusId">
										<th scope="row">Leistung [W]</th>
										<td><div id="bezugw1div">--</div></td>
										<td><div id="bezugw2div">--</div></td>
										<td><div id="bezugw3div">--</div></td>
									</tr>
									<tr id="powerfaktorEvuStatusId">
										<th scope="row">Power Faktor</th>
										<td><div id="evupf1div">--</div></td>
										<td><div id="evupf2div">--</div></td>
										<td><div id="evupf3div">--</div></td>
									</tr>
								</tbody>
							</table>
						</div>
					</div>
				</div>

				<!--PV Gesamt-Anlagendaten-->
				<div class="card border-success hide" id="pvGes">
					<div class="card-header bg-success">
						PV Gesamt-Anlagendaten
					</div>
					<div class="card-body">
						<div class="table-responsive">
							<table class="table">
								<tbody>
									<tr id="pvCounterRow">
										<th scope="row">Counter</th>
										<td><div id="pvcounterdiv">--</div></td>
									</tr>
									<tr id="leistungRow">
										<th scope="row">Leistung [W]</th>
										<td><div id="pvwattdiv">--</div></td>
									</tr>
									<tr id="gesamtertragRow">
										<th scope="row">Gesamtertrag [kWh]</th>
										<td><div id="pvkwhdiv">--</div></td>
									</tr>
									<tr id="tagesertragRow">
										<th scope="row">Tagesertrag [kWh]</th>
										<td><div id="daily_pvkwhdiv">--</div></td>
									</tr>
									<tr id="monatsertragRow">
										<th scope="row">Monatsertrag [kWh]</th>
										<td><div id="monthly_pvkwhdiv">--</div></td>
									</tr>
									<tr id="jahresertragRow">
										<th scope="row">Jahresertrag [kWh]</th>
										<td><div id="yearly_pvkwhdiv">--</div></td>
									</tr>
								</tbody>
							</table>
						</div>
					</div>
				</div>

				<!--PV Wechselrichter-->
				<?php for( $inverterNum = 1; $inverterNum <= 2; $inverterNum++ ){ ?>
					<div class="card border-success hide" id="inverter<?php echo $inverterNum ?>">
						<div class="card-header bg-success">
							PV Wechselrichter 
							<?php 
							echo $inverterNum ;
							if (${'name_wechselrichter'.$inverterNum.'old'} != '') {
								echo ' (' . ${'name_wechselrichter'.$inverterNum.'old'} . ')';
							}
							?>
						</div>
						<div class="card-body">
							<div class="table-responsive">
								<table class="table">
									<tbody>
<<<<<<< HEAD
										<tr id="faultStrPvRow" class="hide">
											<th scope="row">Störungsbeschreibung</th>
											<td id="faultStrPv"></td>
=======
										<tr class="faultStrPvRow hide">
											<th scope="row">Störungsbeschreibung</th>
											<td class="faultStrPv"></td>
>>>>>>> bc05d9ce
										</tr>
										<tr>
											<th scope="row">Leistung [W]</th>
											<td class="powerInverter">--</td>
										</tr>
										<tr>
											<th scope="row">Gesamtertrag [kWh]</th>
											<td><div class="yieldInverter">--</div></td>
										</tr>
										<tr class="hide">
											<th scope="row">Tagesertrag [kWh]</th>
											<td><div class="dYieldInverter">--</div></td>
										</tr>
										<tr class="hide">
											<th scope="row">Monatsertrag [kWh]</th>
											<td><div class="mYieldInverter">--</div></td>
										</tr>
										<tr class="hide">
											<th scope="row">Jahresertrag [kWh]</th>
											<td><div class="yYieldInverter">--</div></td>
										</tr>
									</tbody>
								</table>
							</div>
						</div>
					</div>
				<?php } ?>

				<!-- Speicher -->
				<div class="card border-warning hide" id="speicher">
					<div class="card-header bg-warning">
						Speicher
					</div>
					<div class="card-body">
						<div class="table-responsive">
							<table class="table">
								<tbody>
									<tr id="faultStrBatRow" class="hide">
										<th scope="row">Störungsbeschreibung</th>
										<td><div id="faultStrBat"></div></td>
									</tr>
									<tr id="geladenRow">
										<th scope="row">geladen [kWh]</th>
										<td><div id="speicherikwhdiv"></div></td>
									</tr>
									<tr id="entladenRow">
										<th scope="row">entladen [kWh]</th>
										<td><div id="speicherekwhdiv"></div></td>
									</tr>
									<tr id="wBatRow">
										<th scope="row">Leistung [W]</th>
										<td><div id="wBatDiv"></div></td>
									</tr>
									<tr id="socBatRow">
										<th scope="row">SoC [%]</th>
										<td><div id="socBatDiv"></div></td>
									</tr>
								</tbody>
							</table>
						</div>
					</div>
				</div>
				
				<!-- Smarthome -->
				<div class="card border-info " id="Smarthome">
					<div class="card-header bg-info">
						Smarthome 2.0
					</div>
					<div class="card-body">
						<div class="table-responsive">
							<table class="table">
								<tbody>
									<tr id="wwattschaltRow">
										<th scope="row">Gesamtleistung abschaltbar [W]</th>
										<td><div id="wwattschalt"></div></td>
									</tr>
									<tr id="wwattnichtschaltRow">
										<th scope="row">Gesamtleistung übrige [W]</th>
										<td><div id="wwattnichtschalt"></div></td>
									</tr>
									<tr id="wuberschussRow">
										<th scope="row">Überschuss [W]</th>
										<td><div id="wuberschuss"></div></td>
									</tr>
									<tr id="wuberschussoffsetRow">
										<th scope="row">Überschuss mit Offset [W]</th>
										<td><div id="wuberschussoffset"></div></td>
									</tr>
									<tr id="wmaxspeicherladungRow">
										<th scope="row">Maximale Speicherladung [W]</th>
										<td><div id="wmaxspeicherladung"></div></td>
									</tr>
								</tbody>								
							</table>
						</div>
					</div>
				</div>			
				

				<!--Verbraucher-->
				<?php for( $loadsNum = 1; $loadsNum <= 2; $loadsNum++ ){ ?>
					<div class="card border-secondary hide" id="loads<?php echo $loadsNum ?>">
						<div class="card-header bg-secondary">
							Verbraucher <?php echo ${'verbraucher'.$loadsNum.'_nameold'} ?>
						</div>
						<div class="card-body">
							<div class="table-responsive">
								<table class="table">
									<tbody>
										<tr class="leistungVerbraucherRow">
											<th scope="row">Leistung [W]</th>
											<td class="verbraucherWatt">--</td>
										</tr>
										<tr class="importVerbraucherRow">
											<th scope="row">Import [kWh]</th>
											<td class="importVerbraucher">--</td>
										</tr>
										<tr class="exportVerbraucherRow">
											<th scope="row">Export [kWh]</th>
											<td class="exportVerbraucher">--</td>
										</tr>
									</tbody>
								</table>
							</div>
						</div>
					</div>
				<?php } ?>
			</div> <!-- wrapper -->

			<!--Log-->
			<div id="accordion" class="accordion">
				<div class="card mb-0">
					<div class="card-header bg-secondary collapsed" data-toggle="collapse" data-target="#collapseOne">
						<a class="card-title">Ladestatus Änderungen </a>
					</div>
					<div id="collapseOne" class="card-body collapse" data-parent="#accordion">
						<button class="btn btn-info reloadLadestatusLog" style="margin-bottom:12px" type="reset">Aktualisieren <i class="fas fa-redo-alt"></i> </button>
						<pre id="ladestatuslogdiv"></pre>
					</div>
					<div class="card-header bg-secondary collapsed" data-toggle="collapse" data-target="#collapseTwo">
						<a class="card-title">SmartHome Log </a>
					</div>
					<div id="collapseTwo" class="card-body collapse" data-parent="#accordion">
						<button class="btn btn-info reloadSmartHomeLog mr-3" style="margin-bottom:12px" type="reset">Aktualisieren <i class="fas fa-redo-alt"></i> </button>
						<pre id="smarthomediv"></pre>
					</div>
					<div class="card-header bg-secondary collapsed" data-toggle="collapse" data-target="#collapseThree">
						<a class="card-title">RFID Log </a>
					</div>
					<div id="collapseThree" class="card-body collapse" data-parent="#accordion">
						<button class="btn btn-info reloadRfidLog" style="margin-bottom:12px" type="reset">Aktualisieren <i class="fas fa-redo-alt"></i> </button>
						<pre id="rfiddiv"></pre>
					</div>
					<div class="card-header bg-secondary collapsed" data-toggle="collapse" data-target="#collapseFour">
						<a class="card-title">Mqtt Log </a>
					</div>
					<div id="collapseFour" class="card-body collapse" data-parent="#accordion">
						<button class="btn btn-info reloadMqttLog" style="margin-bottom:12px" type="reset">Aktualisieren <i class="fas fa-redo-alt"></i> </button>
						<pre id="mqttdiv"></pre>
					</div>
					<div class="card-header bg-secondary collapsed" data-toggle="collapse" data-target="#collapseFive">
						<a class="card-title">Debug Log </a>
					</div>
					<div id="collapseFive" class="card-body collapse" data-parent="#accordion">
						<button class="btn btn-info reloadDebugLog" style="margin-bottom:12px" type="reset">Aktualisieren <i class="fas fa-redo-alt"></i> </button>
						<pre id="debugdiv"></pre>
					</div>
					<div class="card-header bg-secondary collapsed" data-toggle="collapse" data-target="#collapseSix">
						<a class="card-title">Nur PV Log </a>
					</div>
					<div id="collapseSix" class="card-body collapse" data-parent="#accordion">
						<button class="btn btn-info reloadPvLog" style="margin-bottom:12px" type="reset">Aktualisieren <i class="fas fa-redo-alt"></i> </button>
						<pre id="nurpvdiv"></pre>
					</div>
					<div class="card-header bg-secondary collapsed" data-toggle="collapse" data-target="#collapseSeven">
						<a class="card-title">EV SoC Log </a>
					</div>
					<div id="collapseSeven" class="card-body collapse" data-parent="#accordion">
						<button class="btn btn-info reloadSocLog" style="margin-bottom:12px" type="reset">Aktualisieren <i class="fas fa-redo-alt"></i> </button>
						<pre id="socdiv"></pre>
					</div>
				</div>
			</div>

		</div>  <!-- container -->

		<footer class="footer bg-dark text-light font-small">
			<div class="container text-center">
				<small>Sie befinden sich hier: System/Status</small>
			</div>
		</footer>

		<script>

			// load navbar, be carefull: it loads asynchonously
			$.get(
				{ url: "themes/navbar.html", cache: false },
				function(data){
					$("#nav-placeholder").replaceWith(data);
					$('#navStatus').addClass('disabled');
				}
			);

			$(function() {
				if('<?php echo $kostalplenticoreip2old ?>' == 'none') {
					$('#pvinverter1and2div').hide();
				}
			});

			var timeOfLastMqttMessage = 0;  // holds timestamp of last received message
			var landingpageShown = false;  // holds flag for landing page being shown

			function processPreloader(mqttTopic) {
				// sets flag for topic received in topic-array
				// and updates the preloader progress bar
				if ( !landingpageShown ) {
					var countTopicsReceived = 0;
					for ( var index = 0; index < topicsToSubscribe.length; index ++) {
						if ( topicsToSubscribe[index][0] == mqttTopic && topicsToSubscribe[index][1] == 0 ) {
							// topic found in array
							topicsToSubscribe[index][1] = 1;  // mark topic as received
						};
						if ( topicsToSubscribe[index][1] > 0 ) {
							countTopicsReceived++;
						}
					};
					// countTopicsToBeReceived holds all topics flagged 1 and not only those for preloader
					countTopicsReceived = countTopicsReceived - countTopicsNotForPreloader;
					var countTopicsToBeReceived = topicsToSubscribe.length - countTopicsNotForPreloader;
					var percentageReceived = (countTopicsReceived / countTopicsToBeReceived * 100).toFixed(0);
					var timeBetweenTwoMesagges = Date.now() - timeOfLastMqttMessage;
					if ( timeBetweenTwoMesagges > 3000 ) {
						console.log('timeout');
						// latest after 3 sec without new messages
						percentageReceived = 100;
						// debug output
						topicsToSubscribe.forEach((item, i) => {
							if ( item[1] == 0 ) {
								console.log('not received: ' + item[0]);
							}
						});

					}
					timeOfLastMqttMessage = Date.now();
					$("#preloaderbar").width(percentageReceived+"%");
					$("#preloaderbar").text(percentageReceived+" %");
					if ( percentageReceived == 100 ) {
						landingpageShown = true;
						setTimeout(function (){
							// delay a little bit
							$("#preloader").fadeOut(1000);
						}, 500);
					}
				}
			}

			$(document).ready(function(){

				// load scripts synchronously in order specified
				var scriptsToLoad = [
					// load mqtt library
					'js/mqttws31.js',
					// functions for processing messages
					'status/processAllMqttMsg.js?ver=20210209',
					// functions performing mqtt and start mqtt-service
					'status/setupMqttServices.js?ver=20210209',
				];
				scriptsToLoad.forEach(function(src) {
					var script = document.createElement('script');
					script.src = src;
					script.async = false;
					document.body.appendChild(script);
				});
			});  // end document ready

			$('.reloadLadestatusLog').click(function(event){
				loadstatuslog();
			});
			$('.reloadSmartHomeLog').click(function(event){
				smarthomelog();
			});
			$('.reloadRfidLog').click(function(event){
				rfidlog();
			});
			$('.reloadMqttLog').click(function(event){
				mqttlog();
			});
			$('.reloadDebugLog').click(function(event){
				debuglog();
			});
			$('.reloadPvLog').click(function(event){
				nurpvlog();
			});
			$('.reloadSocLog').click(function(event){
				soclog();
			});
		</script>

	</body>
</html><|MERGE_RESOLUTION|>--- conflicted
+++ resolved
@@ -403,15 +403,9 @@
 							<div class="table-responsive">
 								<table class="table">
 									<tbody>
-<<<<<<< HEAD
-										<tr id="faultStrPvRow" class="hide">
-											<th scope="row">Störungsbeschreibung</th>
-											<td id="faultStrPv"></td>
-=======
 										<tr class="faultStrPvRow hide">
 											<th scope="row">Störungsbeschreibung</th>
 											<td class="faultStrPv"></td>
->>>>>>> bc05d9ce
 										</tr>
 										<tr>
 											<th scope="row">Leistung [W]</th>
