--- conflicted
+++ resolved
@@ -10,15 +10,7 @@
       - name: Set up Python 3.9
         uses: actions/setup-python@v3
         with:
-<<<<<<< HEAD
           python-version: "3.9"
-=======
-          fetch-depth: 0
-      - name: Set up Python 3.5
-        uses: actions/setup-python@v3
-        with:
-          python-version: "3.5"
->>>>>>> f16a210a
       - name: Install dependencies
         run: |
           python -m pip install --upgrade pip
