import json
import uuid
import hashlib
import urllib.parse as urlparse
from urllib.parse import parse_qs

import parameters
import soclogging
import kiahttp
import stamps


def getUserHash():
    try:
        account = parameters.getParameter('accountName') + ':' + parameters.getParameter('accountPassword')
        hash = hashlib.md5(account.encode()).hexdigest()
    except:
        raise

    return hash


def loadAccessToken():
    try:
        f = open(parameters.getParameter('tokenFile'), 'r')
        tokenDict = json.loads(f.read())
        f.close()

        parameters.setParameter('accessToken', tokenDict['accessToken'])
        parameters.setParameter('tokenType', tokenDict['tokenType'])
        parameters.setParameter('refreshToken', tokenDict['refreshToken'])
        parameters.setParameter('deviceId', tokenDict['deviceId'])
        try:
            if tokenDict['userHash'] == getUserHash():
                parameters.setParameter('userHash', tokenDict['userHash'])
            else:
                raise

        except:
            parameters.setParameter('userHash', getUserHash())
            raise

    except:
        raise

    return


def saveAccessToken(accessToken, deviceId):
    parameters.setParameter('accessToken', accessToken['access_token'])
    parameters.setParameter('tokenType', accessToken['token_type'])
    parameters.setParameter('refreshToken', accessToken['refresh_token'])
    parameters.setParameter('deviceId', deviceId)
    parameters.setParameter('userHash', getUserHash())

    token = {}
    token['accessToken'] = accessToken['access_token']
    token['tokenType'] = accessToken['token_type']
    token['refreshToken'] = accessToken['refresh_token']
    token['deviceId'] = deviceId
    token['userHash'] = getUserHash()

    f = open(parameters.getParameter('tokenFile'), 'w')
    f.write(json.dumps(token))
    f.close()

    return


def refreshAccessToken(refreshToken):
    soclogging.logDebug(2, "Refreshing access token")

    url = parameters.getParameter('baseUrl') + '/api/v1/user/oauth2/token'
    data = 'grant_type=refresh_token&redirect_uri=https://www.getpostman.com/oauth2/callback&refresh_token=' + refreshToken
    headers = {
        'Authorization': parameters.getParameter('basicToken'),
        'Content-type': 'application/x-www-form-urlencoded',
        'Content-Length': str(len(data)),
        'Host': parameters.getParameter('host'),
        'Connection': 'close',
        'Accept-Encoding': 'gzip, deflate',
        'User-Agent': 'okhttp/3.10.0'}

    try:
        response = kiahttp.postHTTP(url=url, headers=headers, data=data, timeout=parameters.getParameter('reqTimeout'))
    except:
        raise

    try:
        accessToken = json.loads(response)
        accessToken['refresh_token'] = refreshToken
    except:
        soclogging.logDebug(0, "Token request failed, invalid response")
        soclogging.logDebug(2, response)
        raise

    soclogging.logDebug(2, "Access token = " + accessToken['access_token'])

    return accessToken


def getDeviceId():
    soclogging.logDebug(2, "Requesting DeviceId")

    url = parameters.getParameter('baseUrl') + '/api/v1/spa/notifications/register'

    data = {"pushRegId": parameters.getParameter('GCMSenderId'), "pushType": "GCM", "uuid": str(uuid.uuid1())}
    headers = {
        'ccsp-service-id': parameters.getParameter('clientId'),
        'ccsp-application-id': parameters.getParameter('appId'),
        'Content-type': 'application/json;charset=UTF-8',
        'Content-Length': str(len(data)),
        'Host': parameters.getParameter('host'),
        'Connection': 'Keep-Alive',
        'Accept-Encoding': 'gzip',
        'User-Agent': 'okhttp/3.10.0',
        'Stamp': stamps.getStamp()}

    try:
        response = kiahttp.postHTTP(url=url, data=data, headers=headers, timeout=parameters.getParameter('reqTimeout'))
    except:
        raise

    try:
        responseDict = json.loads(response)
        deviceId = responseDict['resMsg']['deviceId']
    except:
        soclogging.logDebug(1, "Could not receive DeviceId, invalid response")
        soclogging.logDebug(2, response)
        raise
    
    soclogging.logDebug(2, "DeviceId = " + deviceId)

    return deviceId


def getCookies():
    soclogging.logDebug(2, "Create login-session")

    url = parameters.getParameter('baseUrl') + '/api/v1/user/oauth2/authorize?response_type=code&state=test&client_id=' + \
        parameters.getParameter('clientId') + '&redirect_uri=' + \
        parameters.getParameter('baseUrl') + '/api/v1/user/oauth2/redirect'

    try:
        cookies = kiahttp.getHTTPCookies(url)
    except:
        raise
           
    url = parameters.getParameter('baseUrl') + '/api/v1/user/session'
    try:
        kiahttp.getHTTP(url=url, cookies=cookies,
                                   timeout=parameters.getParameter('reqTimeout'))
    except:
        raise
        
    url = parameters.getParameter('baseUrl') + '/api/v1/user/language'
    headers = {'Content-type': 'application/json'}
    data = {"lang": "en"}

    try:
        response = kiahttp.postHTTP(url=url, data=data, headers=headers, cookies=cookies,
                                    timeout=parameters.getParameter('reqTimeout'))
    except:
        raise
        
    url = parameters.getParameter('baseUrl') + '/api/v1/user/session'
    try:
        kiahttp.deleteHTTP(url=url, cookies=cookies,
                                   timeout=parameters.getParameter('reqTimeout'))
    except:
        raise
        
    return cookies


def getAuthCode(cookies):
    soclogging.logDebug(2, "Sending username/password")

    url = parameters.getParameter('baseUrl') + '/api/v1/user/integrationinfo'
    headers = {'Content-type': 'application/json'}

    try:
        response = kiahttp.getHTTP(url=url, headers=headers, cookies=cookies,
                                   timeout=parameters.getParameter('reqTimeout'))
    except:
        raise

    try:
        responseDict = json.loads(response)
        userId = responseDict['userId']
        serviceId = responseDict['serviceId']
        soclogging.logDebug(2, "UserId = " + userId)
        soclogging.logDebug(2, "ServiceId = " + serviceId)
    except:
        soclogging.logDebug(0, "Login failed, invalid response")
        soclogging.logDebug(2, response)
        raise

    url = 'https://eu-account.' + parameters.getParameter('brand') + '.com/auth/realms/eu' + parameters.getParameter('brand') + 'idm/protocol/openid-connect/auth?client_id=' + parameters.getParameter(
        'authClientId') + '&scope=openid%20profile%20email%20phone&response_type=code&hkid_session_reset=true&redirect_uri=' + parameters.getParameter('baseUrl') + '/api/v1/user/integration/redirect/login&ui_locales=en&state=' + serviceId + ':' + userId
    headers = {}

    try:
        response = kiahttp.getHTTP(url=url, headers=headers, cookies=cookies,
                                   timeout=parameters.getParameter('reqTimeout'))
    except:
        raise

    left = response.find('action="') + 8
    right = response.find('"', left)
    url = response[left:right].replace('&amp;', '&')
    data = urlparse.urlencode({'username': parameters.getParameter('accountName'), 'password': parameters.getParameter(
        'accountPassword'), 'credentialId': ''})
    headers = {
        'Content-type': 'application/x-www-form-urlencoded',
        'User-Agent': 'Mozilla/5.0 (iPhone; CPU iPhone OS 11_1 like Mac OS X) AppleWebKit/604.3.5 (KHTML, like Gecko) Version/11.0 Mobile/15B92 Safari/604.1'}
<<<<<<< HEAD
    cookies['AUTH_SESSION_ID'] = kiahttp.lastCookies['AUTH_SESSION_ID']
    
    try:
        response = kiahttp.postHTTP(url=url, data=data, headers=headers, cookies=cookies,
=======
    cookiesForm = {'AUTH_SESSION_ID': kiahttp.lastCookies['AUTH_SESSION_ID'], 'KC_RESTART': kiahttp.lastCookies['KC_RESTART'], 'KEYCLOAK_LOCALE': kiahttp.lastCookies['KEYCLOAK_LOCALE']}
    
    try:
        response = kiahttp.postHTTP(url=url, data=data, headers=headers, cookies=cookiesForm,
>>>>>>> 5ee079c3
                                    timeout=parameters.getParameter('reqTimeout'), allow_redirects=False)
    except:
        soclogging.logDebug(0, "Login failed, invalid response")
        soclogging.logDebug(2, response)
        raise
        
    url = response
    try:
        response = kiahttp.getHTTP(url=url, cookies=cookies,
<<<<<<< HEAD
                                   timeout=parameters.getParameter('reqTimeout'), allow_redirects=True)
    except:
        raise
        
=======
                                   timeout=parameters.getParameter('reqTimeout'), allow_redirects=False)
    except:
        raise
>>>>>>> 5ee079c3
   
    url = parameters.getParameter('baseUrl') + '/api/v1/user/silentsignin'
    headers = {'Content-type': 'text/plain;charset=UTF-8'}
    data = {'intUserId': ""}

    try:
        response = kiahttp.postHTTP(url=url, data=data, headers=headers, cookies=cookies,
                                    timeout=parameters.getParameter('reqTimeout'), allow_redirects=False)
        responseDict = json.loads(response)
        responseUrl = responseDict['redirectUrl']
        parsed = urlparse.urlparse(responseUrl)
        authCode = ''.join(parse_qs(parsed.query)['code'])
    except:
        soclogging.logDebug(0, "Login failed, invalid response")
        soclogging.logDebug(2, response)
        raise

    soclogging.logDebug(2, "AuthCode = " + authCode)

    return authCode


def getAuthToken(authCode):
    soclogging.logDebug(2, "Requesting access token")

    url = parameters.getParameter('baseUrl') + '/api/v1/user/oauth2/token'
    data = 'grant_type=authorization_code&redirect_uri=' + \
        parameters.getParameter('baseUrl') + '%2Fapi%2Fv1%2Fuser%2Foauth2%2Fredirect&code=' + authCode
    headers = {
        'Authorization': parameters.getParameter('basicToken'),
        'Content-type': 'application/x-www-form-urlencoded',
        'Content-Length': str(len(data)),
        'Host': parameters.getParameter('host'),
        'Connection': 'close',
        'Accept-Encoding': 'gzip, deflate',
        'User-Agent': 'okhttp/3.10.0'}

    try:
        response = kiahttp.postHTTP(url=url, headers=headers, data=data, timeout=parameters.getParameter('reqTimeout'))
    except:
        raise

    try:
        accessToken = json.loads(response)
    except:
        soclogging.logDebug(0, "Token request failed, invalid response")
        soclogging.logDebug(2, response)
        raise

    soclogging.logDebug(2, "Access token = " + accessToken['access_token'])

    return accessToken


def getControlToken(pin):
    soclogging.logDebug(2, "Sending PIN")

    url = parameters.getParameter('baseUrl') + '/api/v1/user/pin'
    data = {"deviceId": parameters.getParameter('deviceId'), "pin": pin}
    headers = {
        'Authorization': parameters.getParameter('tokenType') + ' ' + parameters.getParameter('accessToken'),
        'Content-type': 'application/json;charset=UTF-8',
        'Content-Length': str(len(data)),
        'Host': parameters.getParameter('host'),
        'Connection': 'close',
        'Accept-Encoding': 'gzip, deflate',
        'User-Agent': 'okhttp/3.10.0'}

    try:
        response = kiahttp.putHTTP(url=url, data=data, headers=headers, timeout=parameters.getParameter('reqTimeout'))
    except:
        raise

    try:
        responseDict = json.loads(response)
        controlToken = 'Bearer ' + responseDict['controlToken']
    except:
        soclogging.logDebug(1, "Sending PIN failed, invalid response")
        soclogging.logDebug(2, response)
        raise

    soclogging.logDebug(2, "Control token = " + controlToken)

    return controlToken


def refreshAuthToken():
    try:
        accessToken = refreshAccessToken(parameters.getParameter('refreshToken'))
        saveAccessToken(accessToken, parameters.getParameter('deviceId'))
    except:
        raise

    return


def requestNewAuthToken():
    try:
        cookies = getCookies()
        authCode = getAuthCode(cookies)
        accessToken = getAuthToken(authCode)
        deviceId = getDeviceId()
        saveAccessToken(accessToken, deviceId)
    except:
        raise

    return


def requestNewControlToken():
    try:
        controlToken = getControlToken(parameters.getParameter('accountPin'))
        parameters.setParameter('controlToken', controlToken)
    except:
        raise

    return


def updateAuthToken():
    try:
        loadAccessToken()
        refreshAuthToken()
    except:
        try:
            requestNewAuthToken()
        except:
            raise
        pass

    return<|MERGE_RESOLUTION|>--- conflicted
+++ resolved
@@ -214,37 +214,23 @@
     headers = {
         'Content-type': 'application/x-www-form-urlencoded',
         'User-Agent': 'Mozilla/5.0 (iPhone; CPU iPhone OS 11_1 like Mac OS X) AppleWebKit/604.3.5 (KHTML, like Gecko) Version/11.0 Mobile/15B92 Safari/604.1'}
-<<<<<<< HEAD
     cookies['AUTH_SESSION_ID'] = kiahttp.lastCookies['AUTH_SESSION_ID']
-    
+
     try:
         response = kiahttp.postHTTP(url=url, data=data, headers=headers, cookies=cookies,
-=======
-    cookiesForm = {'AUTH_SESSION_ID': kiahttp.lastCookies['AUTH_SESSION_ID'], 'KC_RESTART': kiahttp.lastCookies['KC_RESTART'], 'KEYCLOAK_LOCALE': kiahttp.lastCookies['KEYCLOAK_LOCALE']}
-    
-    try:
-        response = kiahttp.postHTTP(url=url, data=data, headers=headers, cookies=cookiesForm,
->>>>>>> 5ee079c3
                                     timeout=parameters.getParameter('reqTimeout'), allow_redirects=False)
     except:
         soclogging.logDebug(0, "Login failed, invalid response")
         soclogging.logDebug(2, response)
         raise
-        
+
     url = response
     try:
         response = kiahttp.getHTTP(url=url, cookies=cookies,
-<<<<<<< HEAD
                                    timeout=parameters.getParameter('reqTimeout'), allow_redirects=True)
     except:
         raise
-        
-=======
-                                   timeout=parameters.getParameter('reqTimeout'), allow_redirects=False)
-    except:
-        raise
->>>>>>> 5ee079c3
-   
+
     url = parameters.getParameter('baseUrl') + '/api/v1/user/silentsignin'
     headers = {'Content-type': 'text/plain;charset=UTF-8'}
     data = {'intUserId': ""}
