#!/bin/bash

OPENWBBASEDIR=$(cd `dirname $0`/../../ && pwd)
RAMDISKDIR="${OPENWBBASEDIR}/ramdisk"
#MODULEDIR=$(cd `dirname $0` && pwd)
#DMOD="BATT"
DMOD="MAIN"
Debug=$debug

#For Development only
#Debug=1

<<<<<<< HEAD
if [ ${DMOD} == "MAIN" ]; then
    MYLOGFILE="${RAMDISKDIR}/openWB.log"
else
    MYLOGFILE="${RAMDISKDIR}/speicher.log"
=======

if [[ $wrfroniusisgen24 == 1 ]]; then
	json_string=".Body.Data.\"$froniuserzeugung\""
	speichersoctmp=$(curl --connect-timeout 5 -s "$wrfroniusip/solar_api/v1/GetStorageRealtimeData.cgi")
	speichersoc=$(echo $speichersoctmp | jq $json_string'.Controller.StateOfCharge_Relative' | sed 's/\..*$//')
else
	speichersoc=$(echo $speicherwatttmp | jq '.Body.Data.Inverters."1".SOC' | sed 's/\..*$//')
fi
if ! [[ $speichersoc =~ $ra ]] ; then
	speichersoc="0"
>>>>>>> 30043219
fi

openwbDebugLog ${DMOD} 2 "Speicher IP: ${wrfroniusip}"

python3 /var/www/html/openWB/modules/speicher_fronius/fronius.py "${wrfroniusip}" >>$MYLOGFILE 2>&1
ret=$?

openwbDebugLog ${DMOD} 2 "RET: ${ret}"

speicherleistung=$(<${RAMDISKDIR}/speicherleistung)

openwbDebugLog ${DMOD} 1 "BattLeistung: ${speicherleistung}"<|MERGE_RESOLUTION|>--- conflicted
+++ resolved
@@ -10,28 +10,15 @@
 #For Development only
 #Debug=1
 
-<<<<<<< HEAD
 if [ ${DMOD} == "MAIN" ]; then
     MYLOGFILE="${RAMDISKDIR}/openWB.log"
 else
     MYLOGFILE="${RAMDISKDIR}/speicher.log"
-=======
-
-if [[ $wrfroniusisgen24 == 1 ]]; then
-	json_string=".Body.Data.\"$froniuserzeugung\""
-	speichersoctmp=$(curl --connect-timeout 5 -s "$wrfroniusip/solar_api/v1/GetStorageRealtimeData.cgi")
-	speichersoc=$(echo $speichersoctmp | jq $json_string'.Controller.StateOfCharge_Relative' | sed 's/\..*$//')
-else
-	speichersoc=$(echo $speicherwatttmp | jq '.Body.Data.Inverters."1".SOC' | sed 's/\..*$//')
-fi
-if ! [[ $speichersoc =~ $ra ]] ; then
-	speichersoc="0"
->>>>>>> 30043219
 fi
 
 openwbDebugLog ${DMOD} 2 "Speicher IP: ${wrfroniusip}"
 
-python3 /var/www/html/openWB/modules/speicher_fronius/fronius.py "${wrfroniusip}" >>$MYLOGFILE 2>&1
+python3 /var/www/html/openWB/modules/speicher_fronius/fronius.py "${wrfroniusip}" "${wrfroniusisgen24}" "${froniuserzeugung}" >>$MYLOGFILE 2>&1
 ret=$?
 
 openwbDebugLog ${DMOD} 2 "RET: ${ret}"
