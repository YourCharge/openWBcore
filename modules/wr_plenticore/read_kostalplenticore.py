--- conflicted
+++ resolved
@@ -72,11 +72,7 @@
 boolspeicher = 0
 ipaddress = '0.0.0.0'
 ipaddress2 = '0.0.0.0'
-<<<<<<< HEAD
-
-=======
 ipaddress3 = '0.0.0.0'
->>>>>>> bc05d9ce
 def write_log_entry(message):
     # schreibt Eintrag ins Log
     timestamp = datetime.now().strftime('%Y-%m-%d %H:%M:%S')
@@ -193,19 +189,12 @@
 # Hauptprogramm
 
 # # übergebene Paremeter auslesen
-<<<<<<< HEAD
-if len(sys.argv) == 4:
-    ipaddress = str(sys.argv[1])
-    ipaddress2 = str(sys.argv[2])
-    boolspeicher = int(sys.argv[3])
-=======
 if len(sys.argv) == 5:
     ipaddress = str(sys.argv[1])
     ipaddress2 = str(sys.argv[2])
     boolspeicher = int(sys.argv[3])
     ipaddress3 = str(sys.argv[4])
 
->>>>>>> bc05d9ce
 else:
     # Hauptprogramm nur ausführen, wenn Argumente stimmen; erstes Argument ist immer Dateiname
     write_log_entry('Argumente fehlen oder sind fehlerhaft')
@@ -230,9 +219,6 @@
         write_log_entry('Fehler beim Initialisieren des Modbus-Client WR2')
         write_to_ramdisk()
         exit()
-<<<<<<< HEAD
-
-=======
 if ipaddress3 != 'none':
     try:
         client3 = ModbusTcpClient(ipaddress3, port=1502)
@@ -241,7 +227,6 @@
         write_log_entry('Fehler beim Initialisieren des Modbus-Client WR3')
         write_to_ramdisk()
         exit()
->>>>>>> bc05d9ce
 # dann zunächst alle relevanten Register aus WR 1 auslesen:
 try:
     if boolspeicher == 1:
@@ -343,9 +328,6 @@
         write_log_entry('Fehler beim Lesen der Modbus-Register WR2 (falsche IP oder WR offline?)')
         write_to_ramdisk()
         exit()
-<<<<<<< HEAD
-
-=======
 # ggf. WR 3 auslesen, es werden keine Register für Daten vom EM300/KSEM
 # gelesen, diese kommen ausschließlich über den WR 1
 if ipaddress3 != 'none':
@@ -367,7 +349,6 @@
         write_log_entry('Fehler beim Lesen der Modbus-Register WR3 (falsche IP oder WR offline?)')
         write_to_ramdisk()
         exit()
->>>>>>> bc05d9ce
 # ausgelesene Register WR 1 dekodieren
 #FRegister_100 = BinaryPayloadDecoder.fromRegisters(reg_100.registers, byteorder=Endian.Big, wordorder=Endian.Little)
 FRegister_150 = BinaryPayloadDecoder.fromRegisters(reg_150.registers, byteorder=Endian.Big, wordorder=Endian.Little)
